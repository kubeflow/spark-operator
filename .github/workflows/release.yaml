--- conflicted
+++ resolved
@@ -5,11 +5,7 @@
     branches:
       - master
 env:
-<<<<<<< HEAD
-  REGISTRY_IMAGE: ghcr.io/googlecloudplatform/spark-operator
-=======
   REGISTRY_IMAGE: ghcr.io/kubeflow/spark-operator
->>>>>>> 7e34e7ea
 
 jobs:
   build-skip-check:
@@ -59,15 +55,9 @@
       - name: Set up Docker Buildx
         uses: docker/setup-buildx-action@v3
       - name: Install Helm
-<<<<<<< HEAD
-        uses: azure/setup-helm@v3
-        with:
-          version: v3.13.2
-=======
         uses: azure/setup-helm@v4
         with:
           version: v3.14.3
->>>>>>> 7e34e7ea
       - name: Login to Packages Container registry
         uses: docker/login-action@v3
         with:
@@ -89,11 +79,7 @@
           digest="${{ steps.build.outputs.digest }}"
           touch "/tmp/digests/${digest#sha256:}"
       - name: Upload digest
-<<<<<<< HEAD
-        uses: actions/upload-artifact@v3
-=======
         uses: actions/upload-artifact@v4
->>>>>>> 7e34e7ea
         with:
           name: digests
           path: /tmp/digests/*
@@ -107,11 +93,7 @@
     if: needs.build-skip-check.outputs.skip == 'false'
     steps:
       - name: Download digests
-<<<<<<< HEAD
-        uses: actions/download-artifact@v3
-=======
         uses: actions/download-artifact@v4
->>>>>>> 7e34e7ea
         with:
           name: digests
           path: /tmp/digests
