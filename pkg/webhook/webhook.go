/*
Copyright 2018 Google LLC

Licensed under the Apache License, Version 2.0 (the "License");
you may not use this file except in compliance with the License.
You may obtain a copy of the License at

    https://www.apache.org/licenses/LICENSE-2.0

Unless required by applicable law or agreed to in writing, software
distributed under the License is distributed on an "AS IS" BASIS,
WITHOUT WARRANTIES OR CONDITIONS OF ANY KIND, either express or implied.
See the License for the specific language governing permissions and
limitations under the License.
*/

package webhook

import (
	"context"
	"encoding/json"
	"flag"
	"fmt"
	"io/ioutil"
	"net/http"
<<<<<<< HEAD
	"reflect"
	"strings"
=======
	"path/filepath"
>>>>>>> 2c6e9781
	"time"

	"github.com/golang/glog"

	admissionv1beta1 "k8s.io/api/admission/v1beta1"
	"k8s.io/api/admissionregistration/v1beta1"
	arv1beta1 "k8s.io/api/admissionregistration/v1beta1"
	apiv1 "k8s.io/api/core/v1"
	corev1 "k8s.io/api/core/v1"
	"k8s.io/apimachinery/pkg/api/equality"
	"k8s.io/apimachinery/pkg/api/errors"
	metav1 "k8s.io/apimachinery/pkg/apis/meta/v1"
	"k8s.io/client-go/informers"
	"k8s.io/client-go/kubernetes"

	crdapi "github.com/GoogleCloudPlatform/spark-on-k8s-operator/pkg/apis/sparkoperator.k8s.io"
	crdv1beta1 "github.com/GoogleCloudPlatform/spark-on-k8s-operator/pkg/apis/sparkoperator.k8s.io/v1beta1"
	crinformers "github.com/GoogleCloudPlatform/spark-on-k8s-operator/pkg/client/informers/externalversions"
	crdlisters "github.com/GoogleCloudPlatform/spark-on-k8s-operator/pkg/client/listers/sparkoperator.k8s.io/v1beta1"
	"github.com/GoogleCloudPlatform/spark-on-k8s-operator/pkg/config"
	"github.com/GoogleCloudPlatform/spark-on-k8s-operator/pkg/util"
	"github.com/GoogleCloudPlatform/spark-on-k8s-operator/pkg/webhook/resourceusage"
)

const (
	webhookName      = "webhook.sparkoperator.k8s.io"
	quotaWebhookName = "quotaenforcer.sparkoperator.k8s.io"
)

var podResource = metav1.GroupVersionResource{
	Group:    corev1.SchemeGroupVersion.Group,
	Version:  corev1.SchemeGroupVersion.Version,
	Resource: "pods",
}

var sparkApplicationResource = metav1.GroupVersionResource{
	Group:    crdapi.GroupName,
	Version:  crdv1beta1.Version,
	Resource: "sparkapplications",
}

var scheduledSparkApplicationResource = metav1.GroupVersionResource{
	Group:    crdapi.GroupName,
	Version:  crdv1beta1.Version,
	Resource: "scheduledsparkapplications",
}

// WebHook encapsulates things needed to run the webhook.
type WebHook struct {
	clientset                      kubernetes.Interface
	informerFactory                crinformers.SharedInformerFactory
	lister                         crdlisters.SparkApplicationLister
	server                         *http.Server
	certProvider                   *certProvider
	serviceRef                     *v1beta1.ServiceReference
	failurePolicy                  v1beta1.FailurePolicyType
	selector                       *metav1.LabelSelector
	sparkJobNamespace              string
	enableResourceQuotaEnforcement bool
	resourceQuotaEnforcer          resourceusage.ResourceQuotaEnforcer
	coreV1InformerFactory          informers.SharedInformerFactory
}

// Configuration parsed from command-line flags
type webhookFlags struct {
	serverCert               string
	serverCertKey            string
	caCert                   string
	certReloadInterval       time.Duration
	webhookServiceNamespace  string
	webhookServiceName       string
	webhookPort              int
	webhookConfigName        string
	webhookFailOnError       bool
	webhookNamespaceSelector string
}

var userConfig webhookFlags

func init() {
	flag.StringVar(&userConfig.webhookConfigName, "webhook-config-name", "spark-webhook-config", "The name of the MutatingWebhookConfiguration object to create.")
	flag.StringVar(&userConfig.serverCert, "webhook-server-cert", "/etc/webhook-certs/server-cert.pem", "Path to the X.509-formatted webhook certificate.")
	flag.StringVar(&userConfig.serverCertKey, "webhook-server-cert-key", "/etc/webhook-certs/server-key.pem", "Path to the webhook certificate key.")
	flag.StringVar(&userConfig.caCert, "webhook-ca-cert", "/etc/webhook-certs/ca-cert.pem", "Path to the X.509-formatted webhook CA certificate.")
	flag.DurationVar(&userConfig.certReloadInterval, "webhook-cert-reload-interval", 15*time.Minute, "Time between webhook cert reloads.")
	flag.StringVar(&userConfig.webhookServiceNamespace, "webhook-svc-namespace", "spark-operator", "The namespace of the Service for the webhook server.")
	flag.StringVar(&userConfig.webhookServiceName, "webhook-svc-name", "spark-webhook", "The name of the Service for the webhook server.")
	flag.IntVar(&userConfig.webhookPort, "webhook-port", 8080, "Service port of the webhook server.")
	flag.BoolVar(&userConfig.webhookFailOnError, "webhook-fail-on-error", false, "Whether Kubernetes should reject requests when the webhook fails.")
	flag.StringVar(&userConfig.webhookNamespaceSelector, "webhook-namespace-selector", "", "The webhook will only operate on namespaces with this label, specified in the form key=value. Required if webhook-fail-on-error is true.")
}

// New creates a new WebHook instance.
func New(
	clientset kubernetes.Interface,
	informerFactory crinformers.SharedInformerFactory,
	jobNamespace string,
	enableResourceQuotaEnforcement bool,
	coreV1InformerFactory informers.SharedInformerFactory,
) (*WebHook, error) {

	cert, err := NewCertProvider(
		userConfig.serverCert,
		userConfig.serverCertKey,
		userConfig.caCert,
		userConfig.certReloadInterval,
	)
	if err != nil {
		return nil, err
	}

	path := "/webhook"
	serviceRef := &v1beta1.ServiceReference{
		Namespace: userConfig.webhookServiceNamespace,
		Name:      userConfig.webhookServiceName,
		Path:      &path,
	}
	hook := &WebHook{
		clientset:                      clientset,
		informerFactory:                informerFactory,
		lister:                         informerFactory.Sparkoperator().V1beta1().SparkApplications().Lister(),
		certProvider:                   cert,
		serviceRef:                     serviceRef,
		sparkJobNamespace:              jobNamespace,
		failurePolicy:                  arv1beta1.Ignore,
		coreV1InformerFactory:          coreV1InformerFactory,
		enableResourceQuotaEnforcement: enableResourceQuotaEnforcement,
	}
	if userConfig.webhookFailOnError {
		if userConfig.webhookNamespaceSelector == "" {
			glog.Fatal("webhook-namespace-selector must be set when webhook-fail-on-error is true.")
		} else {
			kv := strings.SplitN(userConfig.webhookNamespaceSelector, "=", 2)
			if len(kv) != 2 {
				return nil, fmt.Errorf("Webhook namespace selector must be in the form key=value")
			}
			hook.selector = &metav1.LabelSelector{
				MatchLabels: map[string]string{
					kv[0]: kv[1],
				},
			}
		}
		hook.failurePolicy = arv1beta1.Fail
	}

	mux := http.NewServeMux()
	mux.HandleFunc(path, hook.serve)
	hook.server = &http.Server{
		Addr:    fmt.Sprintf(":%d", userConfig.webhookPort),
		Handler: mux,
	}

	return hook, nil
}

// Start starts the admission webhook server and registers itself to the API server.
func (wh *WebHook) Start(stopCh <-chan struct{}) error {
	wh.certProvider.Start()
	wh.server.TLSConfig = wh.certProvider.tlsConfig()

	if wh.enableResourceQuotaEnforcement {
		resourceQuotaEnforcer := resourceusage.NewResourceQuotaEnforcer(wh.informerFactory, wh.coreV1InformerFactory)
		err := resourceQuotaEnforcer.WaitForCacheSync(stopCh)
		if err != nil {
			return err
		}
		wh.resourceQuotaEnforcer = resourceQuotaEnforcer
	}

	go func() {
		glog.Info("Starting the Spark admission webhook server")
		if err := wh.server.ListenAndServeTLS("", ""); err != nil && err != http.ErrServerClosed {
			glog.Errorf("error while serving the Spark admission webhook: %v\n", err)
		}
	}()

	return wh.selfRegistration(userConfig.webhookConfigName)
}

// Stop deregisters itself with the API server and stops the admission webhook server.
func (wh *WebHook) Stop() error {
	// Do not deregister if strict error handling is enabled; pod deletions are common, and we
	// don't want to create windows where pods can be created without being subject to the webhook.
	if wh.failurePolicy != arv1beta1.Fail {
		if err := wh.selfDeregistration(userConfig.webhookConfigName); err != nil {
			return err
		}
		glog.Infof("Webhook %s deregistered", userConfig.webhookConfigName)
	}
	ctx, cancel := context.WithTimeout(context.Background(), 10*time.Second)
	defer cancel()
	wh.certProvider.Stop()
	glog.Info("Stopping the Spark pod admission webhook server")
	return wh.server.Shutdown(ctx)
}

func (wh *WebHook) serve(w http.ResponseWriter, r *http.Request) {
	glog.V(2).Info("Serving admission request")
	var body []byte
	if r.Body != nil {
		data, err := ioutil.ReadAll(r.Body)
		if err != nil {
			internalError(w, fmt.Errorf("failed to read the request body"))
			return
		}
		body = data
	}

	if len(body) == 0 {
		denyRequest(w, "empty request body", http.StatusBadRequest)
		return
	}

	contentType := r.Header.Get("Content-Type")
	if contentType != "application/json" {
		denyRequest(w, "invalid Content-Type, expected `application/json`", http.StatusUnsupportedMediaType)
		return
	}

	var reviewResponse *admissionv1beta1.AdmissionResponse
	review := &admissionv1beta1.AdmissionReview{}
	deserializer := codecs.UniversalDeserializer()
	if _, _, err := deserializer.Decode(body, nil, review); err != nil {
		internalError(w, err)
		return
	} else {
		var whErr error
		switch review.Request.Resource {
		case podResource:
			reviewResponse, whErr = mutatePods(review, wh.lister, wh.sparkJobNamespace)
		case sparkApplicationResource:
			if !wh.enableResourceQuotaEnforcement {
				unexpectedResourceType(w, review.Request.Resource.String())
			} else {
				reviewResponse, whErr = admitSparkApplications(review, wh.resourceQuotaEnforcer)
			}
		case scheduledSparkApplicationResource:
			if !wh.enableResourceQuotaEnforcement {
				unexpectedResourceType(w, review.Request.Resource.String())
			} else {
				reviewResponse, whErr = admitScheduledSparkApplications(review, wh.resourceQuotaEnforcer)
			}
		default:
			unexpectedResourceType(w, review.Request.Resource.String())
			return
		}
		if whErr != nil {
			internalError(w, whErr)
			return
		}
	}

	response := admissionv1beta1.AdmissionReview{}
	if reviewResponse != nil {
		response.Response = reviewResponse
		if review.Request != nil {
			response.Response.UID = review.Request.UID
		}
	}

	resp, err := json.Marshal(response)
	if err != nil {
		internalError(w, err)
		return
	}
	if _, err := w.Write(resp); err != nil {
		internalError(w, err)
	}
}

func unexpectedResourceType(w http.ResponseWriter, kind string) {
	denyRequest(w, fmt.Sprintf("unexpected resource type: %v", kind), http.StatusUnsupportedMediaType)
}

func internalError(w http.ResponseWriter, err error) {
	glog.Errorf("internal error: %v", err)
	denyRequest(w, err.Error(), 500)
}

func denyRequest(w http.ResponseWriter, reason string, code int) {
	response := &admissionv1beta1.AdmissionReview{
		Response: &admissionv1beta1.AdmissionResponse{
			Allowed: false,
			Result: &metav1.Status{
				Code:    int32(code),
				Message: reason,
			},
		},
	}
	resp, err := json.Marshal(response)
	if err != nil {
		glog.Error(err)
		http.Error(w, err.Error(), http.StatusInternalServerError)
		return
	}
	w.WriteHeader(code)
	_, err = w.Write(resp)
	if err != nil {
		glog.Errorf("Failed to write response body: %v", err)
	}
}

func (wh *WebHook) selfRegistration(webhookConfigName string) error {
	mutatingConfigs := wh.clientset.AdmissionregistrationV1beta1().MutatingWebhookConfigurations()
	validatingConfigs := wh.clientset.AdmissionregistrationV1beta1().ValidatingWebhookConfigurations()

	caCert, err := readCertFile(wh.certProvider.caCertFile)
	if err != nil {
		return err
	}

	mutatingExisting, mutatingGetErr := mutatingConfigs.Get(webhookConfigName, metav1.GetOptions{})
	if mutatingGetErr != nil && !errors.IsNotFound(mutatingGetErr) {
		return mutatingGetErr
	}

	mutatingRules := []v1beta1.RuleWithOperations{
		{
			Operations: []v1beta1.OperationType{v1beta1.Create},
			Rule: v1beta1.Rule{
				APIGroups:   []string{""},
				APIVersions: []string{"v1"},
				Resources:   []string{"pods"},
			},
		},
	}

	validatingRules := []v1beta1.RuleWithOperations{
		{
			Operations: []v1beta1.OperationType{v1beta1.Create, v1beta1.Update},
			Rule: v1beta1.Rule{
				APIGroups:   []string{crdapi.GroupName},
				APIVersions: []string{crdv1beta1.Version},
				Resources:   []string{sparkApplicationResource.Resource, scheduledSparkApplicationResource.Resource},
			},
		},
	}

	mutatingWebhook := v1beta1.Webhook{
		Name:  webhookName,
		Rules: mutatingRules,
		ClientConfig: v1beta1.WebhookClientConfig{
			Service:  wh.serviceRef,
			CABundle: caCert,
		},
		FailurePolicy:     &wh.failurePolicy,
		NamespaceSelector: wh.selector,
	}

	validatingWebhook := v1beta1.Webhook{
		Name:  quotaWebhookName,
		Rules: validatingRules,
		ClientConfig: v1beta1.WebhookClientConfig{
			Service:  wh.serviceRef,
			CABundle: caCert,
		},
		FailurePolicy:     &wh.failurePolicy,
		NamespaceSelector: wh.selector,
	}

	mutatingWebhooks := []v1beta1.Webhook{mutatingWebhook}
	validatingWebhooks := []v1beta1.Webhook{validatingWebhook}

	if mutatingGetErr == nil && mutatingExisting != nil {
		// Update case.
		glog.Info("Updating existing MutatingWebhookConfiguration for the Spark pod admission webhook")
<<<<<<< HEAD
		if !reflect.DeepEqual(mutatingWebhooks, mutatingExisting.Webhooks) {
			mutatingExisting.Webhooks = mutatingWebhooks
			if _, err := mutatingConfigs.Update(mutatingExisting); err != nil {
=======
		if !equality.Semantic.DeepEqual(webhooks, existing.Webhooks) {
			existing.Webhooks = webhooks
			if _, err := client.Update(existing); err != nil {
>>>>>>> 2c6e9781
				return err
			}
		}
	} else {
		// Create case.
		glog.Info("Creating a MutatingWebhookConfiguration for the Spark pod admission webhook")
		webhookConfig := &v1beta1.MutatingWebhookConfiguration{
			ObjectMeta: metav1.ObjectMeta{
				Name: webhookConfigName,
			},
			Webhooks: mutatingWebhooks,
		}
		if _, err := mutatingConfigs.Create(webhookConfig); err != nil {
			return err
		}
	}

	if wh.enableResourceQuotaEnforcement {
		validatingExisting, validatingGetErr := validatingConfigs.Get(webhookConfigName, metav1.GetOptions{})
		if validatingGetErr != nil && !errors.IsNotFound(validatingGetErr) {
			return validatingGetErr
		}
		if validatingGetErr == nil && validatingExisting != nil {
			// Update case.
			glog.Info("Updating existing ValidatingWebhookConfiguration for the SparkApplication admission webhook")
			if !reflect.DeepEqual(validatingWebhooks, validatingExisting.Webhooks) {
				validatingExisting.Webhooks = validatingWebhooks
				if _, err := validatingConfigs.Update(validatingExisting); err != nil {
					return err
				}
			}
		} else {
			// Create case.
			glog.Info("Creating a ValidatingWebhookConfiguration for the SparkApplication admission webhook")
			webhookConfig := &v1beta1.ValidatingWebhookConfiguration{
				ObjectMeta: metav1.ObjectMeta{
					Name: webhookConfigName,
				},
				Webhooks: validatingWebhooks,
			}
			if _, err := validatingConfigs.Create(webhookConfig); err != nil {
				return err
			}
		}
	}

	return nil
}

func (wh *WebHook) selfDeregistration(webhookConfigName string) error {
	mutatingConfigs := wh.clientset.AdmissionregistrationV1beta1().MutatingWebhookConfigurations()
	validatingConfigs := wh.clientset.AdmissionregistrationV1beta1().ValidatingWebhookConfigurations()
	if wh.enableResourceQuotaEnforcement {
		err := validatingConfigs.Delete(webhookConfigName, metav1.NewDeleteOptions(0))
		if err != nil {
			return err
		}
	}
	return mutatingConfigs.Delete(webhookConfigName, metav1.NewDeleteOptions(0))
}

func admitSparkApplications(review *admissionv1beta1.AdmissionReview, enforcer resourceusage.ResourceQuotaEnforcer) (*admissionv1beta1.AdmissionResponse, error) {
	if review.Request.Resource != sparkApplicationResource {
		return nil, fmt.Errorf("expected resource to be %s, got %s", sparkApplicationResource, review.Request.Resource)
	}

	raw := review.Request.Object.Raw
	app := &crdv1beta1.SparkApplication{}
	if err := json.Unmarshal(raw, app); err != nil {
		return nil, fmt.Errorf("failed to unmarshal a SparkApplication from the raw data in the admission request: %v", err)
	}

	reason, err := enforcer.AdmitSparkApplication(*app)
	if err != nil {
		return nil, fmt.Errorf("resource quota enforcement failed for SparkApplication: %v", err)
	}
	response := &admissionv1beta1.AdmissionResponse{Allowed: reason == ""}
	if reason != "" {
		response.Result = &metav1.Status{
			Message: reason,
			Code:    400,
		}
	}
	return response, nil
}

func admitScheduledSparkApplications(review *admissionv1beta1.AdmissionReview, enforcer resourceusage.ResourceQuotaEnforcer) (*admissionv1beta1.AdmissionResponse, error) {
	if review.Request.Resource != scheduledSparkApplicationResource {
		return nil, fmt.Errorf("expected resource to be %s, got %s", scheduledSparkApplicationResource, review.Request.Resource)
	}

	raw := review.Request.Object.Raw
	app := &crdv1beta1.ScheduledSparkApplication{}
	if err := json.Unmarshal(raw, app); err != nil {
		return nil, fmt.Errorf("failed to unmarshal a ScheduledSparkApplication from the raw data in the admission request: %v", err)
	}

	response := &admissionv1beta1.AdmissionResponse{Allowed: true}
	reason, err := enforcer.AdmitScheduledSparkApplication(*app)
	if err != nil {
		return nil, fmt.Errorf("resource quota enforcement failed for ScheduledSparkApplication: %v", err)
	} else if reason != "" {
		response.Allowed = false
		response.Result = &metav1.Status{
			Message: reason,
			Code:    400,
		}
	}
	return response, nil
}

func mutatePods(
	review *admissionv1beta1.AdmissionReview,
	lister crdlisters.SparkApplicationLister,
	sparkJobNs string) (*admissionv1beta1.AdmissionResponse, error) {
	if review.Request.Resource != podResource {
		return nil, fmt.Errorf("expected resource to be %s, got %s", podResource, review.Request.Resource)
	}

	raw := review.Request.Object.Raw
	pod := &corev1.Pod{}
	if err := json.Unmarshal(raw, pod); err != nil {
		return nil, fmt.Errorf("failed to unmarshal a Pod from the raw data in the admission request: %v", err)
	}

	response := &admissionv1beta1.AdmissionResponse{Allowed: true}

	if !isSparkPod(pod) || !inSparkJobNamespace(review.Request.Namespace, sparkJobNs) {
		glog.V(2).Infof("Pod %s in namespace %s is not subject to mutation", pod.GetObjectMeta().GetName(), review.Request.Namespace)
		return response, nil
	}

	// Try getting the SparkApplication name from the annotation for that.
	appName := pod.Labels[config.SparkAppNameLabel]
	if appName == "" {
		return response, nil
	}
	app, err := lister.SparkApplications(review.Request.Namespace).Get(appName)
	if err != nil {
		return nil, fmt.Errorf("failed to get SparkApplication %s/%s: %v", review.Request.Namespace, appName, err)
	}

	patchOps := patchSparkPod(pod, app)
	if len(patchOps) > 0 {
		glog.V(2).Infof("Pod %s in namespace %s is subject to mutation", pod.GetObjectMeta().GetName(), review.Request.Namespace)
		patchBytes, err := json.Marshal(patchOps)
		if err != nil {
			return nil, fmt.Errorf("failed to marshal patch operations %v: %v", patchOps, err)
		}
		response.Patch = patchBytes
		patchType := admissionv1beta1.PatchTypeJSONPatch
		response.PatchType = &patchType
	}

	return response, nil
}

func inSparkJobNamespace(podNs string, sparkJobNamespace string) bool {
	if sparkJobNamespace == apiv1.NamespaceAll {
		return true
	}
	return podNs == sparkJobNamespace
}

func isSparkPod(pod *corev1.Pod) bool {
	return util.IsLaunchedBySparkOperator(pod) && (util.IsDriverPod(pod) || util.IsExecutorPod(pod))
}<|MERGE_RESOLUTION|>--- conflicted
+++ resolved
@@ -23,12 +23,8 @@
 	"fmt"
 	"io/ioutil"
 	"net/http"
-<<<<<<< HEAD
 	"reflect"
 	"strings"
-=======
-	"path/filepath"
->>>>>>> 2c6e9781
 	"time"
 
 	"github.com/golang/glog"
@@ -395,15 +391,9 @@
 	if mutatingGetErr == nil && mutatingExisting != nil {
 		// Update case.
 		glog.Info("Updating existing MutatingWebhookConfiguration for the Spark pod admission webhook")
-<<<<<<< HEAD
-		if !reflect.DeepEqual(mutatingWebhooks, mutatingExisting.Webhooks) {
+		if !equality.Semantic.DeepEqual(mutatingWebhooks, mutatingExisting.Webhooks) {
 			mutatingExisting.Webhooks = mutatingWebhooks
 			if _, err := mutatingConfigs.Update(mutatingExisting); err != nil {
-=======
-		if !equality.Semantic.DeepEqual(webhooks, existing.Webhooks) {
-			existing.Webhooks = webhooks
-			if _, err := client.Update(existing); err != nil {
->>>>>>> 2c6e9781
 				return err
 			}
 		}
