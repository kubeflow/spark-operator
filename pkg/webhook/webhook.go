--- conflicted
+++ resolved
@@ -23,12 +23,7 @@
 	"fmt"
 	"io/ioutil"
 	"net/http"
-<<<<<<< HEAD
-	"reflect"
 	"strings"
-=======
-	"path/filepath"
->>>>>>> 2c6e9781
 	"time"
 
 	"github.com/golang/glog"
