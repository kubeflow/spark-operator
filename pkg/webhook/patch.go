/*
Copyright 2018 Google LLC

Licensed under the Apache License, Version 2.0 (the "License");
you may not use this file except in compliance with the License.
You may obtain a copy of the License at

    https://www.apache.org/licenses/LICENSE-2.0

Unless required by applicable law or agreed to in writing, software
distributed under the License is distributed on an "AS IS" BASIS,
WITHOUT WARRANTIES OR CONDITIONS OF ANY KIND, either express or implied.
See the License for the specific language governing permissions and
limitations under the License.
*/

package webhook

import (
	"fmt"
<<<<<<< HEAD
=======
	"strings"
>>>>>>> d28a4481

	"github.com/golang/glog"

	corev1 "k8s.io/api/core/v1"
	"k8s.io/apimachinery/pkg/api/resource"
	metav1 "k8s.io/apimachinery/pkg/apis/meta/v1"

	"github.com/GoogleCloudPlatform/spark-on-k8s-operator/pkg/apis/sparkoperator.k8s.io/v1beta1"
	"github.com/GoogleCloudPlatform/spark-on-k8s-operator/pkg/config"
	"github.com/GoogleCloudPlatform/spark-on-k8s-operator/pkg/util"
)

const (
	sparkDriverContainerName   = "spark-kubernetes-driver"
	sparkExecutorContainerName = "executor"
	maxNameLength              = 63
)

// patchOperation represents a RFC6902 JSON patch operation.
type patchOperation struct {
	Op    string      `json:"op"`
	Path  string      `json:"path"`
	Value interface{} `json:"value,omitempty"`
}

func patchSparkPod(pod *corev1.Pod, app *v1beta1.SparkApplication) []patchOperation {
	var patchOps []patchOperation

	if util.IsDriverPod(pod) {
		patchOps = append(patchOps, addOwnerReference(pod, app))
<<<<<<< HEAD
	}
	patchOps = append(patchOps, addVolumes(pod, app)...)
	patchOps = append(patchOps, addGeneralConfigMaps(pod, app)...)
	patchOps = append(patchOps, addSparkConfigMap(pod, app)...)
	patchOps = append(patchOps, addHadoopConfigMap(pod, app)...)
	patchOps = append(patchOps, addTolerations(pod, app)...)

	if pod.Spec.SchedulerName == "" {
		op := addSchedulerName(pod, app)
=======
	}
	patchOps = append(patchOps, addVolumes(pod, app)...)
	patchOps = append(patchOps, addGeneralConfigMaps(pod, app)...)
	patchOps = append(patchOps, addSparkConfigMap(pod, app)...)
	patchOps = append(patchOps, addHadoopConfigMap(pod, app)...)
	patchOps = append(patchOps, addPrometheusConfigMap(pod, app)...)
	patchOps = append(patchOps, addTolerations(pod, app)...)
	patchOps = append(patchOps, addSidecarContainers(pod, app)...)
	patchOps = append(patchOps, addHostNetwork(pod, app)...)
	patchOps = append(patchOps, addNodeSelectors(pod, app)...)
	patchOps = append(patchOps, addDNSConfig(pod, app)...)

	op := addSchedulerName(pod, app)
	if op != nil {
		patchOps = append(patchOps, *op)
	}

	if pod.Spec.Affinity == nil {
		op := addAffinity(pod, app)
>>>>>>> d28a4481
		if op != nil {
			patchOps = append(patchOps, *op)
		}
	}

<<<<<<< HEAD
	if pod.Spec.Affinity == nil {
		op := addAffinity(pod, app)
		if op != nil {
			patchOps = append(patchOps, *op)
		}
	}
=======
>>>>>>> d28a4481
	if pod.Spec.SecurityContext == nil {
		op := addSecurityContext(pod, app)
		if op != nil {
			patchOps = append(patchOps, *op)
		}
<<<<<<< HEAD
	}

=======
	}
	op = addGPU(pod, app)
	if op != nil {
		patchOps = append(patchOps, *op)
	}
>>>>>>> d28a4481
	return patchOps
}

func addOwnerReference(pod *corev1.Pod, app *v1beta1.SparkApplication) patchOperation {
	ownerReference := util.GetOwnerReference(app)

	path := "/metadata/ownerReferences"
	var value interface{}
	if len(pod.OwnerReferences) == 0 {
		value = []metav1.OwnerReference{ownerReference}
	} else {
		path += "/-"
		value = ownerReference
	}

	return patchOperation{Op: "add", Path: path, Value: value}
}

func addVolumes(pod *corev1.Pod, app *v1beta1.SparkApplication) []patchOperation {
	volumes := app.Spec.Volumes
	volumeMap := make(map[string]corev1.Volume)
	for _, v := range volumes {
		volumeMap[v.Name] = v
	}

	var volumeMounts []corev1.VolumeMount
	if util.IsDriverPod(pod) {
		volumeMounts = app.Spec.Driver.VolumeMounts
	} else if util.IsExecutorPod(pod) {
		volumeMounts = app.Spec.Executor.VolumeMounts
	}

	var ops []patchOperation
	for _, m := range volumeMounts {
		if v, ok := volumeMap[m.Name]; ok {
			ops = append(ops, addVolume(pod, v))
			ops = append(ops, addVolumeMount(pod, m))
		}
	}

	return ops
}

func addVolume(pod *corev1.Pod, volume corev1.Volume) patchOperation {
	path := "/spec/volumes"
	var value interface{}
	if len(pod.Spec.Volumes) == 0 {
		value = []corev1.Volume{volume}
	} else {
		path += "/-"
		value = volume
	}

	return patchOperation{Op: "add", Path: path, Value: value}
}

func addVolumeMount(pod *corev1.Pod, mount corev1.VolumeMount) patchOperation {
	i := 0
	// Find the driver or executor container in the pod.
	for ; i < len(pod.Spec.Containers); i++ {
		if pod.Spec.Containers[i].Name == sparkDriverContainerName ||
			pod.Spec.Containers[i].Name == sparkExecutorContainerName {
			break
		}
	}

	path := fmt.Sprintf("/spec/containers/%d/volumeMounts", i)
	var value interface{}
	if len(pod.Spec.Containers[i].VolumeMounts) == 0 {
		value = []corev1.VolumeMount{mount}
	} else {
		path += "/-"
		value = mount
	}

	return patchOperation{Op: "add", Path: path, Value: value}
}

func addEnvironmentVariable(pod *corev1.Pod, envName, envValue string) patchOperation {
	i := 0
	// Find the driver or executor container in the pod.
	for ; i < len(pod.Spec.Containers); i++ {
		if pod.Spec.Containers[i].Name == sparkDriverContainerName ||
			pod.Spec.Containers[i].Name == sparkExecutorContainerName {
			break
		}
	}

	path := fmt.Sprintf("/spec/containers/%d/env", i)
	var value interface{}
	if len(pod.Spec.Containers[i].Env) == 0 {
		value = []corev1.EnvVar{{Name: envName, Value: envValue}}
	} else {
		path += "/-"
		value = corev1.EnvVar{Name: envName, Value: envValue}
	}

	return patchOperation{Op: "add", Path: path, Value: value}
}

func addSparkConfigMap(pod *corev1.Pod, app *v1beta1.SparkApplication) []patchOperation {
	var patchOps []patchOperation
	sparkConfigMapName := app.Spec.SparkConfigMap
	if sparkConfigMapName != nil {
		patchOps = append(patchOps, addConfigMapVolume(pod, *sparkConfigMapName, config.SparkConfigMapVolumeName))
		patchOps = append(patchOps, addConfigMapVolumeMount(pod, config.SparkConfigMapVolumeName,
			config.DefaultSparkConfDir))
		patchOps = append(patchOps, addEnvironmentVariable(pod, config.SparkConfDirEnvVar, config.DefaultSparkConfDir))
	}
	return patchOps
}

func addHadoopConfigMap(pod *corev1.Pod, app *v1beta1.SparkApplication) []patchOperation {
	var patchOps []patchOperation
	hadoopConfigMapName := app.Spec.HadoopConfigMap
	if hadoopConfigMapName != nil {
		patchOps = append(patchOps, addConfigMapVolume(pod, *hadoopConfigMapName, config.HadoopConfigMapVolumeName))
		patchOps = append(patchOps, addConfigMapVolumeMount(pod, config.HadoopConfigMapVolumeName,
			config.DefaultHadoopConfDir))
		patchOps = append(patchOps, addEnvironmentVariable(pod, config.HadoopConfDirEnvVar, config.DefaultHadoopConfDir))
	}
	return patchOps
}

func addGeneralConfigMaps(pod *corev1.Pod, app *v1beta1.SparkApplication) []patchOperation {
	var configMaps []v1beta1.NamePath
	if util.IsDriverPod(pod) {
		configMaps = app.Spec.Driver.ConfigMaps
	} else if util.IsExecutorPod(pod) {
		configMaps = app.Spec.Executor.ConfigMaps
	}

	var patchOps []patchOperation
	for _, namePath := range configMaps {
		volumeName := namePath.Name + "-vol"
		if len(volumeName) > maxNameLength {
			volumeName = volumeName[0:maxNameLength]
			glog.V(2).Infof("ConfigMap volume name is too long. Truncating to length %d. Result: %s.", maxNameLength, volumeName)
		}
		patchOps = append(patchOps, addConfigMapVolume(pod, namePath.Name, volumeName))
		patchOps = append(patchOps, addConfigMapVolumeMount(pod, volumeName, namePath.Path))
<<<<<<< HEAD
=======
	}
	return patchOps
}

func addPrometheusConfigMap(pod *corev1.Pod, app *v1beta1.SparkApplication) []patchOperation {
	// Skip if Prometheus Monitoring is not enabled or an in-container ConfigFile is used,
	// in which cases a Prometheus ConfigMap won't be created.
	if !app.PrometheusMonitoringEnabled() || app.HasPrometheusConfigFile() {
		return nil
>>>>>>> d28a4481
	}

	if util.IsDriverPod(pod) && !app.ExposeDriverMetrics() {
		return nil
	}
	if util.IsExecutorPod(pod) && !app.ExposeExecutorMetrics() {
		return nil
	}

	var patchOps []patchOperation
	name := config.GetPrometheusConfigMapName(app)
	volumeName := name + "-vol"
	mountPath := config.PrometheusConfigMapMountPath
	patchOps = append(patchOps, addConfigMapVolume(pod, name, volumeName))
	patchOps = append(patchOps, addConfigMapVolumeMount(pod, volumeName, mountPath))
	return patchOps
}

func addConfigMapVolume(pod *corev1.Pod, configMapName string, configMapVolumeName string) patchOperation {
	volume := corev1.Volume{
		Name: configMapVolumeName,
		VolumeSource: corev1.VolumeSource{
			ConfigMap: &corev1.ConfigMapVolumeSource{
				LocalObjectReference: corev1.LocalObjectReference{
					Name: configMapName,
				},
			},
		},
	}
	return addVolume(pod, volume)
}

func addConfigMapVolumeMount(pod *corev1.Pod, configMapVolumeName string, mountPath string) patchOperation {
	mount := corev1.VolumeMount{
		Name:      configMapVolumeName,
		ReadOnly:  true,
		MountPath: mountPath,
	}
	return addVolumeMount(pod, mount)
}

func addAffinity(pod *corev1.Pod, app *v1beta1.SparkApplication) *patchOperation {
	var affinity *corev1.Affinity
	if util.IsDriverPod(pod) {
		affinity = app.Spec.Driver.Affinity
	} else if util.IsExecutorPod(pod) {
		affinity = app.Spec.Executor.Affinity
	}

	if affinity == nil {
		return nil
	}
	return &patchOperation{Op: "add", Path: "/spec/affinity", Value: *affinity}
}

func addTolerations(pod *corev1.Pod, app *v1beta1.SparkApplication) []patchOperation {
	var tolerations []corev1.Toleration
	if util.IsDriverPod(pod) {
		tolerations = app.Spec.Driver.Tolerations
	} else if util.IsExecutorPod(pod) {
		tolerations = app.Spec.Executor.Tolerations
	}

	var ops []patchOperation
	for _, v := range tolerations {
		ops = append(ops, addToleration(pod, v))
	}
	return ops
}

<<<<<<< HEAD
func addSchedulerName(pod *corev1.Pod, app *v1beta1.SparkApplication) *patchOperation {
	var schedulerName *string
	if util.IsDriverPod(pod) {
		schedulerName = app.Spec.Driver.SchedulerName
	}
	if util.IsExecutorPod(pod) {
		schedulerName = app.Spec.Executor.SchedulerName
	}
	if schedulerName == nil {
		return nil
	}
	return &patchOperation{Op: "add", Path: "/spec/schedulerName", Value: *schedulerName}
}

=======
func addNodeSelectors(pod *corev1.Pod, app *v1beta1.SparkApplication) []patchOperation {
	var nodeSelector map[string]string
	if util.IsDriverPod(pod) {
		nodeSelector = app.Spec.Driver.NodeSelector
	} else if util.IsExecutorPod(pod) {
		nodeSelector = app.Spec.Executor.NodeSelector
	}

	var ops []patchOperation
	if len(nodeSelector) > 0 {
		ops = append(ops, patchOperation{Op: "add", Path: "/spec/nodeSelector", Value: nodeSelector})
	}
	return ops
}

func addDNSConfig(pod *corev1.Pod, app *v1beta1.SparkApplication) []patchOperation {
	var dnsConfig *corev1.PodDNSConfig

	if util.IsDriverPod(pod) {
		dnsConfig = app.Spec.Driver.DNSConfig
	} else if util.IsExecutorPod(pod) {
		dnsConfig = app.Spec.Executor.DNSConfig
	}

	var ops []patchOperation
	if dnsConfig != nil {
		ops = append(ops, patchOperation{Op: "add", Path: "/spec/dnsConfig", Value: dnsConfig})
	}
	return ops
}

func addSchedulerName(pod *corev1.Pod, app *v1beta1.SparkApplication) *patchOperation {
	var schedulerName *string
	if util.IsDriverPod(pod) {
		schedulerName = app.Spec.Driver.SchedulerName
	}
	if util.IsExecutorPod(pod) {
		schedulerName = app.Spec.Executor.SchedulerName
	}
	if schedulerName == nil || *schedulerName == "" {
		return nil
	}
	return &patchOperation{Op: "add", Path: "/spec/schedulerName", Value: *schedulerName}
}

>>>>>>> d28a4481
func addToleration(pod *corev1.Pod, toleration corev1.Toleration) patchOperation {
	path := "/spec/tolerations"
	var value interface{}
	if len(pod.Spec.Tolerations) == 0 {
		value = []corev1.Toleration{toleration}
	} else {
		path += "/-"
		value = toleration
<<<<<<< HEAD
	}

	return patchOperation{Op: "add", Path: path, Value: value}
}

func addSecurityContext(pod *corev1.Pod, app *v1beta1.SparkApplication) *patchOperation {
	var secContext *corev1.PodSecurityContext
	if util.IsDriverPod(pod) {
		secContext = app.Spec.Driver.SecurityContenxt
	} else if util.IsExecutorPod(pod) {
		secContext = app.Spec.Executor.SecurityContenxt
	}

	if secContext == nil {
		return nil
	}
	return &patchOperation{Op: "add", Path: "/spec/securityContext", Value: *secContext}
=======
	}

	return patchOperation{Op: "add", Path: path, Value: value}
}

func addSecurityContext(pod *corev1.Pod, app *v1beta1.SparkApplication) *patchOperation {
	var secContext *corev1.PodSecurityContext
	if util.IsDriverPod(pod) {
		secContext = app.Spec.Driver.SecurityContenxt
	} else if util.IsExecutorPod(pod) {
		secContext = app.Spec.Executor.SecurityContenxt
	}

	if secContext == nil {
		return nil
	}
	return &patchOperation{Op: "add", Path: "/spec/securityContext", Value: *secContext}
}

func addSidecarContainers(pod *corev1.Pod, app *v1beta1.SparkApplication) []patchOperation {
	var sidecars []corev1.Container
	if util.IsDriverPod(pod) {
		sidecars = app.Spec.Driver.Sidecars
	} else if util.IsExecutorPod(pod) {
		sidecars = app.Spec.Executor.Sidecars
	}

	var ops []patchOperation
	for _, c := range sidecars {
		sd := c
		if !hasContainer(pod, &sd) {
			ops = append(ops, patchOperation{Op: "add", Path: "/spec/containers/-", Value: &sd})
		}
	}
	return ops
}

func addGPU(pod *corev1.Pod, app *v1beta1.SparkApplication) *patchOperation {
	var gpu *v1beta1.GPUSpec
	if util.IsDriverPod(pod) {
		gpu = app.Spec.Driver.GPU
	}
	if util.IsExecutorPod(pod) {
		gpu = app.Spec.Executor.GPU
	}
	if gpu == nil {
		return nil
	}
	if gpu.Name == "" {
		glog.V(2).Infof("Please specify GPU resource name, such as: nvidia.com/gpu, amd.com/gpu etc. Current gpu spec: %+v", gpu)
		return nil
	}
	if gpu.Quantity <= 0 {
		glog.V(2).Infof("GPU Quantity must be positive. Current gpu spec: %+v", gpu)
		return nil
	}
	i := 0
	// Find the driver or executor container in the pod.
	for ; i < len(pod.Spec.Containers); i++ {
		if pod.Spec.Containers[i].Name == sparkDriverContainerName ||
			pod.Spec.Containers[i].Name == sparkExecutorContainerName {
			break
		}
	}
	path := fmt.Sprintf("/spec/containers/%d/resources/limits", i)
	var value interface{}
	if len(pod.Spec.Containers[i].Resources.Limits) == 0 {
		value = corev1.ResourceList{
			corev1.ResourceName(gpu.Name): *resource.NewQuantity(gpu.Quantity, resource.DecimalSI),
		}
	} else {
		encoder := strings.NewReplacer("~", "~0", "/", "~1")
		path += "/" + encoder.Replace(gpu.Name)
		value = *resource.NewQuantity(gpu.Quantity, resource.DecimalSI)
	}
	return &patchOperation{Op: "add", Path: path, Value: value}
}

func addHostNetwork(pod *corev1.Pod, app *v1beta1.SparkApplication) []patchOperation {
	var hostNetwork *bool
	if util.IsDriverPod(pod) {
		hostNetwork = app.Spec.Driver.HostNetwork
	}
	if util.IsExecutorPod(pod) {
		hostNetwork = app.Spec.Executor.HostNetwork
	}

	if hostNetwork == nil || *hostNetwork == false {
		return nil
	}
	var ops []patchOperation
	ops = append(ops, patchOperation{Op: "add", Path: "/spec/hostNetwork", Value: true})
	// For Pods with hostNetwork, explicitly set its DNS policy  to “ClusterFirstWithHostNet”
	// Detail: https://kubernetes.io/docs/concepts/services-networking/dns-pod-service/#pod-s-dns-policy
	ops = append(ops, patchOperation{Op: "add", Path: "/spec/dnsPolicy", Value: corev1.DNSClusterFirstWithHostNet})
	return ops
}

func hasContainer(pod *corev1.Pod, container *corev1.Container) bool {
	for _, c := range pod.Spec.Containers {
		if container.Name == c.Name && container.Image == c.Image {
			return true
		}
	}
	return false
>>>>>>> d28a4481
}<|MERGE_RESOLUTION|>--- conflicted
+++ resolved
@@ -18,10 +18,7 @@
 
 import (
 	"fmt"
-<<<<<<< HEAD
-=======
 	"strings"
->>>>>>> d28a4481
 
 	"github.com/golang/glog"
 
@@ -52,17 +49,6 @@
 
 	if util.IsDriverPod(pod) {
 		patchOps = append(patchOps, addOwnerReference(pod, app))
-<<<<<<< HEAD
-	}
-	patchOps = append(patchOps, addVolumes(pod, app)...)
-	patchOps = append(patchOps, addGeneralConfigMaps(pod, app)...)
-	patchOps = append(patchOps, addSparkConfigMap(pod, app)...)
-	patchOps = append(patchOps, addHadoopConfigMap(pod, app)...)
-	patchOps = append(patchOps, addTolerations(pod, app)...)
-
-	if pod.Spec.SchedulerName == "" {
-		op := addSchedulerName(pod, app)
-=======
 	}
 	patchOps = append(patchOps, addVolumes(pod, app)...)
 	patchOps = append(patchOps, addGeneralConfigMaps(pod, app)...)
@@ -82,36 +68,21 @@
 
 	if pod.Spec.Affinity == nil {
 		op := addAffinity(pod, app)
->>>>>>> d28a4481
 		if op != nil {
 			patchOps = append(patchOps, *op)
 		}
 	}
 
-<<<<<<< HEAD
-	if pod.Spec.Affinity == nil {
-		op := addAffinity(pod, app)
-		if op != nil {
-			patchOps = append(patchOps, *op)
-		}
-	}
-=======
->>>>>>> d28a4481
 	if pod.Spec.SecurityContext == nil {
 		op := addSecurityContext(pod, app)
 		if op != nil {
 			patchOps = append(patchOps, *op)
 		}
-<<<<<<< HEAD
-	}
-
-=======
 	}
 	op = addGPU(pod, app)
 	if op != nil {
 		patchOps = append(patchOps, *op)
 	}
->>>>>>> d28a4481
 	return patchOps
 }
 
@@ -253,8 +224,6 @@
 		}
 		patchOps = append(patchOps, addConfigMapVolume(pod, namePath.Name, volumeName))
 		patchOps = append(patchOps, addConfigMapVolumeMount(pod, volumeName, namePath.Path))
-<<<<<<< HEAD
-=======
 	}
 	return patchOps
 }
@@ -264,7 +233,6 @@
 	// in which cases a Prometheus ConfigMap won't be created.
 	if !app.PrometheusMonitoringEnabled() || app.HasPrometheusConfigFile() {
 		return nil
->>>>>>> d28a4481
 	}
 
 	if util.IsDriverPod(pod) && !app.ExposeDriverMetrics() {
@@ -335,7 +303,37 @@
 	return ops
 }
 
-<<<<<<< HEAD
+func addNodeSelectors(pod *corev1.Pod, app *v1beta1.SparkApplication) []patchOperation {
+	var nodeSelector map[string]string
+	if util.IsDriverPod(pod) {
+		nodeSelector = app.Spec.Driver.NodeSelector
+	} else if util.IsExecutorPod(pod) {
+		nodeSelector = app.Spec.Executor.NodeSelector
+	}
+
+	var ops []patchOperation
+	if len(nodeSelector) > 0 {
+		ops = append(ops, patchOperation{Op: "add", Path: "/spec/nodeSelector", Value: nodeSelector})
+	}
+	return ops
+}
+
+func addDNSConfig(pod *corev1.Pod, app *v1beta1.SparkApplication) []patchOperation {
+	var dnsConfig *corev1.PodDNSConfig
+
+	if util.IsDriverPod(pod) {
+		dnsConfig = app.Spec.Driver.DNSConfig
+	} else if util.IsExecutorPod(pod) {
+		dnsConfig = app.Spec.Executor.DNSConfig
+	}
+
+	var ops []patchOperation
+	if dnsConfig != nil {
+		ops = append(ops, patchOperation{Op: "add", Path: "/spec/dnsConfig", Value: dnsConfig})
+	}
+	return ops
+}
+
 func addSchedulerName(pod *corev1.Pod, app *v1beta1.SparkApplication) *patchOperation {
 	var schedulerName *string
 	if util.IsDriverPod(pod) {
@@ -344,59 +342,12 @@
 	if util.IsExecutorPod(pod) {
 		schedulerName = app.Spec.Executor.SchedulerName
 	}
-	if schedulerName == nil {
+	if schedulerName == nil || *schedulerName == "" {
 		return nil
 	}
 	return &patchOperation{Op: "add", Path: "/spec/schedulerName", Value: *schedulerName}
 }
 
-=======
-func addNodeSelectors(pod *corev1.Pod, app *v1beta1.SparkApplication) []patchOperation {
-	var nodeSelector map[string]string
-	if util.IsDriverPod(pod) {
-		nodeSelector = app.Spec.Driver.NodeSelector
-	} else if util.IsExecutorPod(pod) {
-		nodeSelector = app.Spec.Executor.NodeSelector
-	}
-
-	var ops []patchOperation
-	if len(nodeSelector) > 0 {
-		ops = append(ops, patchOperation{Op: "add", Path: "/spec/nodeSelector", Value: nodeSelector})
-	}
-	return ops
-}
-
-func addDNSConfig(pod *corev1.Pod, app *v1beta1.SparkApplication) []patchOperation {
-	var dnsConfig *corev1.PodDNSConfig
-
-	if util.IsDriverPod(pod) {
-		dnsConfig = app.Spec.Driver.DNSConfig
-	} else if util.IsExecutorPod(pod) {
-		dnsConfig = app.Spec.Executor.DNSConfig
-	}
-
-	var ops []patchOperation
-	if dnsConfig != nil {
-		ops = append(ops, patchOperation{Op: "add", Path: "/spec/dnsConfig", Value: dnsConfig})
-	}
-	return ops
-}
-
-func addSchedulerName(pod *corev1.Pod, app *v1beta1.SparkApplication) *patchOperation {
-	var schedulerName *string
-	if util.IsDriverPod(pod) {
-		schedulerName = app.Spec.Driver.SchedulerName
-	}
-	if util.IsExecutorPod(pod) {
-		schedulerName = app.Spec.Executor.SchedulerName
-	}
-	if schedulerName == nil || *schedulerName == "" {
-		return nil
-	}
-	return &patchOperation{Op: "add", Path: "/spec/schedulerName", Value: *schedulerName}
-}
-
->>>>>>> d28a4481
 func addToleration(pod *corev1.Pod, toleration corev1.Toleration) patchOperation {
 	path := "/spec/tolerations"
 	var value interface{}
@@ -405,25 +356,6 @@
 	} else {
 		path += "/-"
 		value = toleration
-<<<<<<< HEAD
-	}
-
-	return patchOperation{Op: "add", Path: path, Value: value}
-}
-
-func addSecurityContext(pod *corev1.Pod, app *v1beta1.SparkApplication) *patchOperation {
-	var secContext *corev1.PodSecurityContext
-	if util.IsDriverPod(pod) {
-		secContext = app.Spec.Driver.SecurityContenxt
-	} else if util.IsExecutorPod(pod) {
-		secContext = app.Spec.Executor.SecurityContenxt
-	}
-
-	if secContext == nil {
-		return nil
-	}
-	return &patchOperation{Op: "add", Path: "/spec/securityContext", Value: *secContext}
-=======
 	}
 
 	return patchOperation{Op: "add", Path: path, Value: value}
@@ -529,5 +461,4 @@
 		}
 	}
 	return false
->>>>>>> d28a4481
 }