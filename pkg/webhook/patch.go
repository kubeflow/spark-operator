--- conflicted
+++ resolved
@@ -63,11 +63,8 @@
 	patchOps = append(patchOps, addEnvVars(pod, app)...)
 	patchOps = append(patchOps, addEnvFrom(pod, app)...)
 	patchOps = append(patchOps, addHostAliases(pod, app)...)
-<<<<<<< HEAD
 	patchOps = append(patchOps, addContainerPorts(pod, app)...)
-=======
 	patchOps = append(patchOps, addPriorityClassName(pod, app)...)
->>>>>>> 6f66e3f7
 
 	op := addSchedulerName(pod, app)
 	if op != nil {
