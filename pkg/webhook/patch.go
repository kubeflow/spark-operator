--- conflicted
+++ resolved
@@ -39,13 +39,7 @@
 	Value interface{} `json:"value,omitempty"`
 }
 
-<<<<<<< HEAD
-func patchSparkPod(pod *corev1.Pod, app *v1beta1.SparkApplication) {
-=======
-func patchSparkPod(pod *corev1.Pod, app *v1beta2.SparkApplication) []patchOperation {
-	var patchOps []patchOperation
-
->>>>>>> 86ee076a
+func patchSparkPod(pod *corev1.Pod, app *v1beta2.SparkApplication) {
 	if util.IsDriverPod(pod) {
 		addOwnerReference(pod, app)
 	}
@@ -68,20 +62,12 @@
 	addGPU(pod, app)
 }
 
-<<<<<<< HEAD
-func addOwnerReference(pod *corev1.Pod, app *v1beta1.SparkApplication) {
-=======
-func addOwnerReference(pod *corev1.Pod, app *v1beta2.SparkApplication) patchOperation {
->>>>>>> 86ee076a
+func addOwnerReference(pod *corev1.Pod, app *v1beta2.SparkApplication) {
 	ownerReference := util.GetOwnerReference(app)
 	pod.OwnerReferences = append(pod.OwnerReferences, ownerReference)
 }
 
-<<<<<<< HEAD
-func addVolumes(pod *corev1.Pod, app *v1beta1.SparkApplication) {
-=======
-func addVolumes(pod *corev1.Pod, app *v1beta2.SparkApplication) []patchOperation {
->>>>>>> 86ee076a
+func addVolumes(pod *corev1.Pod, app *v1beta2.SparkApplication) {
 	volumes := app.Spec.Volumes
 	volumeMap := make(map[string]corev1.Volume)
 	for _, v := range volumes {
@@ -132,12 +118,7 @@
 	pod.Spec.Containers[i].Env = append(pod.Spec.Containers[i].Env, value)
 }
 
-<<<<<<< HEAD
-func addSparkConfigMap(pod *corev1.Pod, app *v1beta1.SparkApplication) {
-=======
-func addSparkConfigMap(pod *corev1.Pod, app *v1beta2.SparkApplication) []patchOperation {
-	var patchOps []patchOperation
->>>>>>> 86ee076a
+func addSparkConfigMap(pod *corev1.Pod, app *v1beta2.SparkApplication) {
 	sparkConfigMapName := app.Spec.SparkConfigMap
 	if sparkConfigMapName != nil {
 		addConfigMapVolume(pod, *sparkConfigMapName, config.SparkConfigMapVolumeName)
@@ -146,12 +127,7 @@
 	}
 }
 
-<<<<<<< HEAD
-func addHadoopConfigMap(pod *corev1.Pod, app *v1beta1.SparkApplication) {
-=======
-func addHadoopConfigMap(pod *corev1.Pod, app *v1beta2.SparkApplication) []patchOperation {
-	var patchOps []patchOperation
->>>>>>> 86ee076a
+func addHadoopConfigMap(pod *corev1.Pod, app *v1beta2.SparkApplication) {
 	hadoopConfigMapName := app.Spec.HadoopConfigMap
 	if hadoopConfigMapName != nil {
 		addConfigMapVolume(pod, *hadoopConfigMapName, config.HadoopConfigMapVolumeName)
@@ -160,13 +136,8 @@
 	}
 }
 
-<<<<<<< HEAD
-func addGeneralConfigMaps(pod *corev1.Pod, app *v1beta1.SparkApplication) {
-	var configMaps []v1beta1.NamePath
-=======
-func addGeneralConfigMaps(pod *corev1.Pod, app *v1beta2.SparkApplication) []patchOperation {
+func addGeneralConfigMaps(pod *corev1.Pod, app *v1beta2.SparkApplication) {
 	var configMaps []v1beta2.NamePath
->>>>>>> 86ee076a
 	if util.IsDriverPod(pod) {
 		configMaps = app.Spec.Driver.ConfigMaps
 	} else if util.IsExecutorPod(pod) {
@@ -184,11 +155,7 @@
 	}
 }
 
-<<<<<<< HEAD
-func addPrometheusConfigMap(pod *corev1.Pod, app *v1beta1.SparkApplication) {
-=======
-func addPrometheusConfigMap(pod *corev1.Pod, app *v1beta2.SparkApplication) []patchOperation {
->>>>>>> 86ee076a
+func addPrometheusConfigMap(pod *corev1.Pod, app *v1beta2.SparkApplication) {
 	// Skip if Prometheus Monitoring is not enabled or an in-container ConfigFile is used,
 	// in which cases a Prometheus ConfigMap won't be created.
 	if !app.PrometheusMonitoringEnabled() || app.HasPrometheusConfigFile() {
@@ -232,11 +199,7 @@
 	addVolumeMount(pod, mount)
 }
 
-<<<<<<< HEAD
-func addAffinity(pod *corev1.Pod, app *v1beta1.SparkApplication) {
-=======
-func addAffinity(pod *corev1.Pod, app *v1beta2.SparkApplication) *patchOperation {
->>>>>>> 86ee076a
+func addAffinity(pod *corev1.Pod, app *v1beta2.SparkApplication) {
 	var affinity *corev1.Affinity
 	if util.IsDriverPod(pod) {
 		affinity = app.Spec.Driver.Affinity
@@ -250,11 +213,7 @@
 	pod.Spec.Affinity = affinity
 }
 
-<<<<<<< HEAD
-func addTolerations(pod *corev1.Pod, app *v1beta1.SparkApplication) {
-=======
-func addTolerations(pod *corev1.Pod, app *v1beta2.SparkApplication) []patchOperation {
->>>>>>> 86ee076a
+func addTolerations(pod *corev1.Pod, app *v1beta2.SparkApplication) {
 	var tolerations []corev1.Toleration
 	if util.IsDriverPod(pod) {
 		tolerations = app.Spec.Driver.Tolerations
@@ -267,11 +226,7 @@
 	}
 }
 
-<<<<<<< HEAD
-func addNodeSelectors(pod *corev1.Pod, app *v1beta1.SparkApplication) {
-=======
-func addNodeSelectors(pod *corev1.Pod, app *v1beta2.SparkApplication) []patchOperation {
->>>>>>> 86ee076a
+func addNodeSelectors(pod *corev1.Pod, app *v1beta2.SparkApplication) {
 	var nodeSelector map[string]string
 	if util.IsDriverPod(pod) {
 		nodeSelector = app.Spec.Driver.NodeSelector
@@ -284,11 +239,7 @@
 	}
 }
 
-<<<<<<< HEAD
-func addDNSConfig(pod *corev1.Pod, app *v1beta1.SparkApplication) {
-=======
-func addDNSConfig(pod *corev1.Pod, app *v1beta2.SparkApplication) []patchOperation {
->>>>>>> 86ee076a
+func addDNSConfig(pod *corev1.Pod, app *v1beta2.SparkApplication) {
 	var dnsConfig *corev1.PodDNSConfig
 
 	if util.IsDriverPod(pod) {
@@ -302,11 +253,7 @@
 	}
 }
 
-<<<<<<< HEAD
-func addSchedulerName(pod *corev1.Pod, app *v1beta1.SparkApplication) {
-=======
-func addSchedulerName(pod *corev1.Pod, app *v1beta2.SparkApplication) *patchOperation {
->>>>>>> 86ee076a
+func addSchedulerName(pod *corev1.Pod, app *v1beta2.SparkApplication) {
 	var schedulerName *string
 	if util.IsDriverPod(pod) {
 		schedulerName = app.Spec.Driver.SchedulerName
@@ -324,11 +271,7 @@
 	pod.Spec.Tolerations = append(pod.Spec.Tolerations, toleration)
 }
 
-<<<<<<< HEAD
-func addSecurityContext(pod *corev1.Pod, app *v1beta1.SparkApplication) {
-=======
-func addSecurityContext(pod *corev1.Pod, app *v1beta2.SparkApplication) *patchOperation {
->>>>>>> 86ee076a
+func addSecurityContext(pod *corev1.Pod, app *v1beta2.SparkApplication) {
 	var secContext *corev1.PodSecurityContext
 	if util.IsDriverPod(pod) {
 		secContext = app.Spec.Driver.SecurityContenxt
@@ -342,11 +285,7 @@
 	pod.Spec.SecurityContext = secContext
 }
 
-<<<<<<< HEAD
-func addSidecarContainers(pod *corev1.Pod, app *v1beta1.SparkApplication) {
-=======
-func addSidecarContainers(pod *corev1.Pod, app *v1beta2.SparkApplication) []patchOperation {
->>>>>>> 86ee076a
+func addSidecarContainers(pod *corev1.Pod, app *v1beta2.SparkApplication) {
 	var sidecars []corev1.Container
 	if util.IsDriverPod(pod) {
 		sidecars = app.Spec.Driver.Sidecars
@@ -361,13 +300,8 @@
 	}
 }
 
-<<<<<<< HEAD
-func addGPU(pod *corev1.Pod, app *v1beta1.SparkApplication) {
-	var gpu *v1beta1.GPUSpec
-=======
-func addGPU(pod *corev1.Pod, app *v1beta2.SparkApplication) *patchOperation {
+func addGPU(pod *corev1.Pod, app *v1beta2.SparkApplication) {
 	var gpu *v1beta2.GPUSpec
->>>>>>> 86ee076a
 	if util.IsDriverPod(pod) {
 		gpu = app.Spec.Driver.GPU
 	}
@@ -406,11 +340,7 @@
 	}
 }
 
-<<<<<<< HEAD
-func addHostNetwork(pod *corev1.Pod, app *v1beta1.SparkApplication) {
-=======
-func addHostNetwork(pod *corev1.Pod, app *v1beta2.SparkApplication) []patchOperation {
->>>>>>> 86ee076a
+func addHostNetwork(pod *corev1.Pod, app *v1beta2.SparkApplication) {
 	var hostNetwork *bool
 	if util.IsDriverPod(pod) {
 		hostNetwork = app.Spec.Driver.HostNetwork
