/*
Copyright 2018 Google LLC

Licensed under the Apache License, Version 2.0 (the "License");
you may not use this file except in compliance with the License.
You may obtain a copy of the License at

    https://www.apache.org/licenses/LICENSE-2.0

Unless required by applicable law or agreed to in writing, software
distributed under the License is distributed on an "AS IS" BASIS,
WITHOUT WARRANTIES OR CONDITIONS OF ANY KIND, either express or implied.
See the License for the specific language governing permissions and
limitations under the License.
*/

package webhook

import (
	"fmt"
	"testing"

	"github.com/stretchr/testify/assert"

	corev1 "k8s.io/api/core/v1"
	"k8s.io/apimachinery/pkg/api/resource"
	metav1 "k8s.io/apimachinery/pkg/apis/meta/v1"

	"github.com/GoogleCloudPlatform/spark-on-k8s-operator/pkg/apis/sparkoperator.k8s.io/v1beta2"
	"github.com/GoogleCloudPlatform/spark-on-k8s-operator/pkg/config"
)

func TestPatchSparkPod_OwnerReference(t *testing.T) {
	app := &v1beta2.SparkApplication{
		ObjectMeta: metav1.ObjectMeta{
			Name: "spark-test",
			UID:  "spark-test-1",
		},
	}

	pod := &corev1.Pod{
		ObjectMeta: metav1.ObjectMeta{
			Name: "spark-driver",
			Labels: map[string]string{
				config.SparkRoleLabel:               config.SparkDriverRole,
				config.LaunchedBySparkOperatorLabel: "true",
			},
		},
		Spec: corev1.PodSpec{
			Containers: []corev1.Container{
				{
					Name:  config.SparkDriverContainerName,
					Image: "spark-driver:latest",
				},
			},
		},
	}

	// Test patching a pod without existing OwnerReference and Volume.
	modifiedPod, err := getModifiedPod(pod, app)
	if err != nil {
		t.Fatal(err)
	}
	assert.Equal(t, 1, len(modifiedPod.OwnerReferences))

	// Test patching a pod with existing OwnerReference and Volume.
	pod.OwnerReferences = append(pod.OwnerReferences, metav1.OwnerReference{Name: "owner-reference1"})

	modifiedPod, err = getModifiedPod(pod, app)
	if err != nil {
		t.Fatal(err)
	}
	assert.Equal(t, 2, len(modifiedPod.OwnerReferences))
}

func TestPatchSparkPod_Volumes(t *testing.T) {
	app := &v1beta2.SparkApplication{
		ObjectMeta: metav1.ObjectMeta{
			Name: "spark-test",
			UID:  "spark-test-1",
		},
		Spec: v1beta2.SparkApplicationSpec{
			Volumes: []corev1.Volume{
				corev1.Volume{
					Name: "spark",
					VolumeSource: corev1.VolumeSource{
						HostPath: &corev1.HostPathVolumeSource{
							Path: "/spark",
						},
					},
				},
			},
			Driver: v1beta2.DriverSpec{
				SparkPodSpec: v1beta2.SparkPodSpec{
					VolumeMounts: []corev1.VolumeMount{
						{
							Name:      "spark",
							MountPath: "/mnt/spark",
						},
					},
				},
			},
		},
	}

	pod := &corev1.Pod{
		ObjectMeta: metav1.ObjectMeta{
			Name: "spark-driver",
			Labels: map[string]string{
				config.SparkRoleLabel:               config.SparkDriverRole,
				config.LaunchedBySparkOperatorLabel: "true",
			},
		},
		Spec: corev1.PodSpec{
			Containers: []corev1.Container{
				{
					Name:  config.SparkDriverContainerName,
					Image: "spark-driver:latest",
				},
			},
		},
	}

	// Test patching a pod without existing OwnerReference and Volume.
	modifiedPod, err := getModifiedPod(pod, app)
	if err != nil {
		t.Fatal(err)
	}

	assert.Equal(t, 1, len(modifiedPod.Spec.Volumes))
	assert.Equal(t, app.Spec.Volumes[0], modifiedPod.Spec.Volumes[0])
	assert.Equal(t, 1, len(modifiedPod.Spec.Containers[0].VolumeMounts))
	assert.Equal(t, app.Spec.Driver.VolumeMounts[0], modifiedPod.Spec.Containers[0].VolumeMounts[0])

	// Test patching a pod with existing OwnerReference and Volume.
	pod.Spec.Volumes = append(pod.Spec.Volumes, corev1.Volume{Name: "volume1"})
	pod.Spec.Containers[0].VolumeMounts = append(pod.Spec.Containers[0].VolumeMounts, corev1.VolumeMount{
		Name: "volume1",
	})

	modifiedPod, err = getModifiedPod(pod, app)
	if err != nil {
		t.Fatal(err)
	}

	assert.Equal(t, 2, len(modifiedPod.Spec.Volumes))
	assert.Equal(t, app.Spec.Volumes[0], modifiedPod.Spec.Volumes[1])
	assert.Equal(t, 2, len(modifiedPod.Spec.Containers[0].VolumeMounts))
	assert.Equal(t, app.Spec.Driver.VolumeMounts[0], modifiedPod.Spec.Containers[0].VolumeMounts[1])
}

func TestPatchSparkPod_Affinity(t *testing.T) {
	app := &v1beta2.SparkApplication{
		ObjectMeta: metav1.ObjectMeta{
			Name: "spark-test",
			UID:  "spark-test-1",
		},
		Spec: v1beta2.SparkApplicationSpec{
			Driver: v1beta2.DriverSpec{
				SparkPodSpec: v1beta2.SparkPodSpec{
					Affinity: &corev1.Affinity{
						PodAffinity: &corev1.PodAffinity{
							RequiredDuringSchedulingIgnoredDuringExecution: []corev1.PodAffinityTerm{
								{
									LabelSelector: &metav1.LabelSelector{
										MatchLabels: map[string]string{config.SparkRoleLabel: config.SparkDriverRole},
									},
									TopologyKey: "kubernetes.io/hostname",
								},
							},
						},
					},
				},
			},
		},
	}

	pod := &corev1.Pod{
		ObjectMeta: metav1.ObjectMeta{
			Name: "spark-driver",
			Labels: map[string]string{
				config.SparkRoleLabel:               config.SparkDriverRole,
				config.LaunchedBySparkOperatorLabel: "true",
			},
		},
		Spec: corev1.PodSpec{
			Containers: []corev1.Container{
				{
					Name:  config.SparkDriverContainerName,
					Image: "spark-driver:latest",
				},
			},
		},
	}

	// Test patching a pod with a pod Affinity.
	modifiedPod, err := getModifiedPod(pod, app)
	if err != nil {
		t.Fatal(err)
	}

	assert.True(t, modifiedPod.Spec.Affinity != nil)
	assert.Equal(t, 1,
		len(modifiedPod.Spec.Affinity.PodAffinity.RequiredDuringSchedulingIgnoredDuringExecution))
	assert.Equal(t, "kubernetes.io/hostname",
		modifiedPod.Spec.Affinity.PodAffinity.RequiredDuringSchedulingIgnoredDuringExecution[0].TopologyKey)
}

func TestPatchSparkPod_ConfigMaps(t *testing.T) {
	app := &v1beta2.SparkApplication{
		ObjectMeta: metav1.ObjectMeta{
			Name: "spark-test",
			UID:  "spark-test-1",
		},
		Spec: v1beta2.SparkApplicationSpec{
			Driver: v1beta2.DriverSpec{
				SparkPodSpec: v1beta2.SparkPodSpec{
					ConfigMaps: []v1beta2.NamePath{{Name: "foo", Path: "/path/to/foo"}},
				},
			},
		},
	}

	pod := &corev1.Pod{
		ObjectMeta: metav1.ObjectMeta{
			Name: "spark-driver",
			Labels: map[string]string{
				config.SparkRoleLabel:               config.SparkDriverRole,
				config.LaunchedBySparkOperatorLabel: "true",
			},
		},
		Spec: corev1.PodSpec{
			Containers: []corev1.Container{
				{
					Name:  config.SparkDriverContainerName,
					Image: "spark-driver:latest",
				},
			},
		},
	}

	modifiedPod, err := getModifiedPod(pod, app)
	if err != nil {
		t.Fatal(err)
	}

	assert.Equal(t, 1, len(modifiedPod.Spec.Volumes))
	assert.Equal(t, "foo-vol", modifiedPod.Spec.Volumes[0].Name)
	assert.True(t, modifiedPod.Spec.Volumes[0].ConfigMap != nil)
	assert.Equal(t, 1, len(modifiedPod.Spec.Containers[0].VolumeMounts))
	assert.Equal(t, "/path/to/foo", modifiedPod.Spec.Containers[0].VolumeMounts[0].MountPath)
}

func TestPatchSparkPod_SparkConfigMap(t *testing.T) {
	sparkConfMapName := "spark-conf"
	app := &v1beta2.SparkApplication{
		ObjectMeta: metav1.ObjectMeta{
			Name: "spark-test",
			UID:  "spark-test-1",
		},
		Spec: v1beta2.SparkApplicationSpec{
			SparkConfigMap: &sparkConfMapName,
		},
	}

	pod := &corev1.Pod{
		ObjectMeta: metav1.ObjectMeta{
			Name: "spark-driver",
			Labels: map[string]string{
				config.SparkRoleLabel:               config.SparkDriverRole,
				config.LaunchedBySparkOperatorLabel: "true",
			},
		},
		Spec: corev1.PodSpec{
			Containers: []corev1.Container{
				{
					Name:  config.SparkDriverContainerName,
					Image: "spark-driver:latest",
				},
			},
		},
	}

	modifiedPod, err := getModifiedPod(pod, app)
	if err != nil {
		t.Fatal(err)
	}

	assert.Equal(t, 1, len(modifiedPod.Spec.Volumes))
	assert.Equal(t, config.SparkConfigMapVolumeName, modifiedPod.Spec.Volumes[0].Name)
	assert.True(t, modifiedPod.Spec.Volumes[0].ConfigMap != nil)
	assert.Equal(t, 1, len(modifiedPod.Spec.Containers[0].VolumeMounts))
	assert.Equal(t, config.DefaultSparkConfDir, modifiedPod.Spec.Containers[0].VolumeMounts[0].MountPath)
	assert.Equal(t, 1, len(modifiedPod.Spec.Containers[0].Env))
	assert.Equal(t, config.DefaultSparkConfDir, modifiedPod.Spec.Containers[0].Env[0].Value)
}

func TestPatchSparkPod_HadoopConfigMap(t *testing.T) {
	hadoopConfMapName := "hadoop-conf"
	app := &v1beta2.SparkApplication{
		ObjectMeta: metav1.ObjectMeta{
			Name: "spark-test",
			UID:  "spark-test-1",
		},
		Spec: v1beta2.SparkApplicationSpec{
			HadoopConfigMap: &hadoopConfMapName,
		},
	}

	pod := &corev1.Pod{
		ObjectMeta: metav1.ObjectMeta{
			Name: "spark-driver",
			Labels: map[string]string{
				config.SparkRoleLabel:               config.SparkDriverRole,
				config.LaunchedBySparkOperatorLabel: "true",
			},
		},
		Spec: corev1.PodSpec{
			Containers: []corev1.Container{
				{
					Name:  config.SparkDriverContainerName,
					Image: "spark-driver:latest",
				},
			},
		},
	}

	modifiedPod, err := getModifiedPod(pod, app)
	if err != nil {
		t.Fatal(err)
	}

	assert.Equal(t, 1, len(modifiedPod.Spec.Volumes))
	assert.Equal(t, config.HadoopConfigMapVolumeName, modifiedPod.Spec.Volumes[0].Name)
	assert.True(t, modifiedPod.Spec.Volumes[0].ConfigMap != nil)
	assert.Equal(t, 1, len(modifiedPod.Spec.Containers[0].VolumeMounts))
	assert.Equal(t, config.DefaultHadoopConfDir, modifiedPod.Spec.Containers[0].VolumeMounts[0].MountPath)
	assert.Equal(t, 1, len(modifiedPod.Spec.Containers[0].Env))
	assert.Equal(t, config.DefaultHadoopConfDir, modifiedPod.Spec.Containers[0].Env[0].Value)
}

func TestPatchSparkPod_PrometheusConfigMaps(t *testing.T) {
	app := &v1beta2.SparkApplication{
		ObjectMeta: metav1.ObjectMeta{
			Name: "spark-test",
			UID:  "spark-test-1",
		},
		Spec: v1beta2.SparkApplicationSpec{
			Monitoring: &v1beta2.MonitoringSpec{
				Prometheus:          &v1beta2.PrometheusSpec{},
				ExposeDriverMetrics: true,
			},
		},
	}

	pod := &corev1.Pod{
		ObjectMeta: metav1.ObjectMeta{
			Name: "spark-driver",
			Labels: map[string]string{
				config.SparkRoleLabel:               config.SparkDriverRole,
				config.LaunchedBySparkOperatorLabel: "true",
			},
		},
		Spec: corev1.PodSpec{
			Containers: []corev1.Container{
				{
					Name:  config.SparkDriverContainerName,
					Image: "spark-driver:latest",
				},
			},
		},
	}

	modifiedPod, err := getModifiedPod(pod, app)
	if err != nil {
		t.Fatal(err)
	}

	expectedConfigMapName := config.GetPrometheusConfigMapName(app)
	expectedVolumeName := expectedConfigMapName + "-vol"
	assert.Equal(t, 1, len(modifiedPod.Spec.Volumes))
	assert.Equal(t, expectedVolumeName, modifiedPod.Spec.Volumes[0].Name)
	assert.True(t, modifiedPod.Spec.Volumes[0].ConfigMap != nil)
	assert.Equal(t, expectedConfigMapName, modifiedPod.Spec.Volumes[0].ConfigMap.Name)
	assert.Equal(t, 1, len(modifiedPod.Spec.Containers[0].VolumeMounts))
	assert.Equal(t, expectedVolumeName, modifiedPod.Spec.Containers[0].VolumeMounts[0].Name)
	assert.Equal(t, config.PrometheusConfigMapMountPath, modifiedPod.Spec.Containers[0].VolumeMounts[0].MountPath)
}

func TestPatchSparkPod_Tolerations(t *testing.T) {
	app := &v1beta2.SparkApplication{
		ObjectMeta: metav1.ObjectMeta{
			Name: "spark-test",
			UID:  "spark-test-1",
		},
		Spec: v1beta2.SparkApplicationSpec{
			Driver: v1beta2.DriverSpec{
				SparkPodSpec: v1beta2.SparkPodSpec{
					Tolerations: []corev1.Toleration{
						{
							Key:      "Key",
							Operator: "Equal",
							Value:    "Value",
							Effect:   "NoEffect",
						},
					},
				},
			},
		},
	}

	// Test patching a pod with a Toleration.
	pod := &corev1.Pod{
		ObjectMeta: metav1.ObjectMeta{
			Name: "spark-driver",
			Labels: map[string]string{
				config.SparkRoleLabel:               config.SparkDriverRole,
				config.LaunchedBySparkOperatorLabel: "true",
			},
		},
		Spec: corev1.PodSpec{
			Containers: []corev1.Container{
				{
					Name:  config.SparkDriverContainerName,
					Image: "spark-driver:latest",
				},
			},
		},
	}

	modifiedPod, err := getModifiedPod(pod, app)
	if err != nil {
		t.Fatal(err)
	}

	assert.Equal(t, 1, len(modifiedPod.Spec.Tolerations))
	assert.Equal(t, app.Spec.Driver.Tolerations[0], modifiedPod.Spec.Tolerations[0])
}

func TestPatchSparkPod_SecurityContext(t *testing.T) {
	var user int64 = 1000
	app := &v1beta2.SparkApplication{
		ObjectMeta: metav1.ObjectMeta{
			Name: "spark-test",
			UID:  "spark-test-1",
		},
		Spec: v1beta2.SparkApplicationSpec{
			Driver: v1beta2.DriverSpec{
				SparkPodSpec: v1beta2.SparkPodSpec{
					SecurityContenxt: &corev1.PodSecurityContext{
						RunAsUser: &user,
					},
				},
			},
			Executor: v1beta2.ExecutorSpec{
				SparkPodSpec: v1beta2.SparkPodSpec{
					SecurityContenxt: &corev1.PodSecurityContext{
						RunAsUser: &user,
					},
				},
			},
		},
	}

	driverPod := &corev1.Pod{
		ObjectMeta: metav1.ObjectMeta{
			Name: "spark-driver",
			Labels: map[string]string{
				config.SparkRoleLabel:               config.SparkDriverRole,
				config.LaunchedBySparkOperatorLabel: "true",
			},
		},
		Spec: corev1.PodSpec{
			Containers: []corev1.Container{
				{
					Name:  config.SparkDriverContainerName,
					Image: "spark-driver:latest",
				},
			},
		},
	}

	modifiedDriverPod, err := getModifiedPod(driverPod, app)
	if err != nil {
		t.Fatal(err)
	}
	assert.Equal(t, app.Spec.Driver.SecurityContenxt, modifiedDriverPod.Spec.SecurityContext)

	executorPod := &corev1.Pod{
		ObjectMeta: metav1.ObjectMeta{
			Name: "spark-executor",
			Labels: map[string]string{
				config.SparkRoleLabel:               config.SparkExecutorRole,
				config.LaunchedBySparkOperatorLabel: "true",
			},
		},
		Spec: corev1.PodSpec{
			Containers: []corev1.Container{
				{
					Name:  config.SparkExecutorContainerName,
					Image: "spark-executor:latest",
				},
			},
		},
	}

	modifiedExecutorPod, err := getModifiedPod(executorPod, app)
	if err != nil {
		t.Fatal(err)
	}
	assert.Equal(t, app.Spec.Executor.SecurityContenxt, modifiedExecutorPod.Spec.SecurityContext)
}

func TestPatchSparkPod_SchedulerName(t *testing.T) {
	var schedulerName = "another_scheduler"
	var defaultScheduler = "default-scheduler"

	app := &v1beta2.SparkApplication{
		ObjectMeta: metav1.ObjectMeta{
			Name: "spark-test-patch-schedulername",
			UID:  "spark-test-1",
		},
		Spec: v1beta2.SparkApplicationSpec{
			Driver: v1beta2.DriverSpec{
				SparkPodSpec: v1beta2.SparkPodSpec{
					SchedulerName: &schedulerName,
				},
			},
			Executor: v1beta2.ExecutorSpec{
				SparkPodSpec: v1beta2.SparkPodSpec{},
			},
		},
	}

	driverPod := &corev1.Pod{
		ObjectMeta: metav1.ObjectMeta{
			Name: "spark-driver",
			Labels: map[string]string{
				config.SparkRoleLabel:               config.SparkDriverRole,
				config.LaunchedBySparkOperatorLabel: "true",
			},
		},
		Spec: corev1.PodSpec{
			SchedulerName: defaultScheduler,
			Containers: []corev1.Container{
				{
					Name:  config.SparkDriverContainerName,
					Image: "spark-driver:latest",
				},
			},
		},
	}

	modifiedDriverPod, err := getModifiedPod(driverPod, app)
	if err != nil {
		t.Fatal(err)
	}
	//Driver scheduler name should be updated when specified.
	assert.Equal(t, schedulerName, modifiedDriverPod.Spec.SchedulerName)

	executorPod := &corev1.Pod{
		ObjectMeta: metav1.ObjectMeta{
			Name: "spark-executor",
			Labels: map[string]string{
				config.SparkRoleLabel:               config.SparkExecutorRole,
				config.LaunchedBySparkOperatorLabel: "true",
			},
		},
		Spec: corev1.PodSpec{
			SchedulerName: defaultScheduler,
			Containers: []corev1.Container{
				{
					Name:  config.SparkExecutorContainerName,
					Image: "spark-executor:latest",
				},
			},
		},
	}

	modifiedExecutorPod, err := getModifiedPod(executorPod, app)
	if err != nil {
		t.Fatal(err)
	}
	//Executor scheduler name should remain the same as before when not specified in SparkApplicationSpec
	assert.Equal(t, defaultScheduler, modifiedExecutorPod.Spec.SchedulerName)
}

func TestPatchSparkPod_Sidecars(t *testing.T) {
	app := &v1beta2.SparkApplication{
		ObjectMeta: metav1.ObjectMeta{
			Name: "spark-test",
			UID:  "spark-test-1",
		},
		Spec: v1beta2.SparkApplicationSpec{
			Driver: v1beta2.DriverSpec{
				SparkPodSpec: v1beta2.SparkPodSpec{
					Sidecars: []corev1.Container{
						{
							Name:  "sidecar1",
							Image: "sidecar1:latest",
						},
						{
							Name:  "sidecar2",
							Image: "sidecar2:latest",
						},
					},
				},
			},
			Executor: v1beta2.ExecutorSpec{
				SparkPodSpec: v1beta2.SparkPodSpec{
					Sidecars: []corev1.Container{
						{
							Name:  "sidecar1",
							Image: "sidecar1:latest",
						},
						{
							Name:  "sidecar2",
							Image: "sidecar2:latest",
						},
					},
				},
			},
		},
	}

	driverPod := &corev1.Pod{
		ObjectMeta: metav1.ObjectMeta{
			Name: "spark-driver",
			Labels: map[string]string{
				config.SparkRoleLabel:               config.SparkDriverRole,
				config.LaunchedBySparkOperatorLabel: "true",
			},
		},
		Spec: corev1.PodSpec{
			Containers: []corev1.Container{
				{
					Name:  config.SparkDriverContainerName,
					Image: "spark-driver:latest",
				},
			},
		},
	}

	modifiedDriverPod, err := getModifiedPod(driverPod, app)
	if err != nil {
		t.Fatal(err)
	}
	assert.Equal(t, 3, len(modifiedDriverPod.Spec.Containers))
	assert.Equal(t, "sidecar1", modifiedDriverPod.Spec.Containers[1].Name)
	assert.Equal(t, "sidecar2", modifiedDriverPod.Spec.Containers[2].Name)

	executorPod := &corev1.Pod{
		ObjectMeta: metav1.ObjectMeta{
			Name: "spark-executor",
			Labels: map[string]string{
				config.SparkRoleLabel:               config.SparkExecutorRole,
				config.LaunchedBySparkOperatorLabel: "true",
			},
		},
		Spec: corev1.PodSpec{
			Containers: []corev1.Container{
				{
					Name:  config.SparkExecutorContainerName,
					Image: "spark-executor:latest",
				},
			},
		},
	}

	modifiedExecutorPod, err := getModifiedPod(executorPod, app)
	if err != nil {
		t.Fatal(err)
	}
	assert.Equal(t, 3, len(modifiedExecutorPod.Spec.Containers))
	assert.Equal(t, "sidecar1", modifiedExecutorPod.Spec.Containers[1].Name)
	assert.Equal(t, "sidecar2", modifiedExecutorPod.Spec.Containers[2].Name)
}

func TestPatchSparkPod_DNSConfig(t *testing.T) {
	aVal := "5"
	sampleDNSConfig := &corev1.PodDNSConfig{
		Nameservers: []string{"8.8.8.8", "4.4.4.4"},
		Searches:    []string{"svc.cluster.local", "cluster.local"},
		Options: []corev1.PodDNSConfigOption{
			corev1.PodDNSConfigOption{Name: "ndots", Value: &aVal},
		},
	}

	app := &v1beta2.SparkApplication{
		ObjectMeta: metav1.ObjectMeta{
			Name: "spark-test",
			UID:  "spark-test-1",
		},
		Spec: v1beta2.SparkApplicationSpec{
			Driver: v1beta2.DriverSpec{
				SparkPodSpec: v1beta2.SparkPodSpec{DNSConfig: sampleDNSConfig},
			},
			Executor: v1beta2.ExecutorSpec{
				SparkPodSpec: v1beta2.SparkPodSpec{DNSConfig: sampleDNSConfig},
			},
		},
	}

	driverPod := &corev1.Pod{
		ObjectMeta: metav1.ObjectMeta{
			Name: "spark-driver",
			Labels: map[string]string{
				config.SparkRoleLabel:               config.SparkDriverRole,
				config.LaunchedBySparkOperatorLabel: "true",
			},
		},
		Spec: corev1.PodSpec{
			Containers: []corev1.Container{
				{
					Name:  config.SparkDriverContainerName,
					Image: "spark-driver:latest",
				},
			},
		},
	}

	modifiedDriverPod, err := getModifiedPod(driverPod, app)
	if err != nil {
		t.Fatal(err)
	}
	assert.NotNil(t, modifiedDriverPod.Spec.DNSConfig)
	assert.Equal(t, sampleDNSConfig, modifiedDriverPod.Spec.DNSConfig)

	executorPod := &corev1.Pod{
		ObjectMeta: metav1.ObjectMeta{
			Name: "spark-executor",
			Labels: map[string]string{
				config.SparkRoleLabel:               config.SparkExecutorRole,
				config.LaunchedBySparkOperatorLabel: "true",
			},
		},
		Spec: corev1.PodSpec{
			Containers: []corev1.Container{
				{
					Name:  config.SparkExecutorContainerName,
					Image: "spark-executor:latest",
				},
			},
		},
	}

	modifiedExecutorPod, err := getModifiedPod(executorPod, app)
	if err != nil {
		t.Fatal(err)
	}

	assert.NotNil(t, modifiedExecutorPod.Spec.DNSConfig)
	assert.Equal(t, sampleDNSConfig, modifiedExecutorPod.Spec.DNSConfig)

}

func TestPatchSparkPod_NodeSector(t *testing.T) {
	app := &v1beta2.SparkApplication{
		ObjectMeta: metav1.ObjectMeta{
			Name: "spark-test",
			UID:  "spark-test-1",
		},
		Spec: v1beta2.SparkApplicationSpec{
			Driver: v1beta2.DriverSpec{
				SparkPodSpec: v1beta2.SparkPodSpec{
					NodeSelector: map[string]string{"disk": "ssd", "secondkey": "secondvalue"},
				},
			},
			Executor: v1beta2.ExecutorSpec{
				SparkPodSpec: v1beta2.SparkPodSpec{
					NodeSelector: map[string]string{"nodeType": "gpu", "secondkey": "secondvalue"},
				},
			},
		},
	}

	driverPod := &corev1.Pod{
		ObjectMeta: metav1.ObjectMeta{
			Name: "spark-driver",
			Labels: map[string]string{
				config.SparkRoleLabel:               config.SparkDriverRole,
				config.LaunchedBySparkOperatorLabel: "true",
			},
		},
		Spec: corev1.PodSpec{
			Containers: []corev1.Container{
				{
					Name:  config.SparkDriverContainerName,
					Image: "spark-driver:latest",
				},
			},
		},
	}

	modifiedDriverPod, err := getModifiedPod(driverPod, app)
	if err != nil {
		t.Fatal(err)
	}
	assert.Equal(t, 2, len(modifiedDriverPod.Spec.NodeSelector))
	assert.Equal(t, "ssd", modifiedDriverPod.Spec.NodeSelector["disk"])
	assert.Equal(t, "secondvalue", modifiedDriverPod.Spec.NodeSelector["secondkey"])

	executorPod := &corev1.Pod{
		ObjectMeta: metav1.ObjectMeta{
			Name: "spark-executor",
			Labels: map[string]string{
				config.SparkRoleLabel:               config.SparkExecutorRole,
				config.LaunchedBySparkOperatorLabel: "true",
			},
		},
		Spec: corev1.PodSpec{
			Containers: []corev1.Container{
				{
					Name:  config.SparkExecutorContainerName,
					Image: "spark-executor:latest",
				},
			},
		},
	}

	modifiedExecutorPod, err := getModifiedPod(executorPod, app)
	if err != nil {
		t.Fatal(err)
	}
	assert.Equal(t, 2, len(modifiedExecutorPod.Spec.NodeSelector))
	assert.Equal(t, "gpu", modifiedExecutorPod.Spec.NodeSelector["nodeType"])
	assert.Equal(t, "secondvalue", modifiedExecutorPod.Spec.NodeSelector["secondkey"])
}

func TestPatchSparkPod_GPU(t *testing.T) {
	cpuLimit := int64(10)
	cpuRequest := int64(5)

	type testcase struct {
		gpuSpec     *v1beta2.GPUSpec
		cpuLimits   *int64
		cpuRequests *int64
	}

	getResourceRequirements := func(test testcase) *corev1.ResourceRequirements {
		if test.cpuLimits == nil && test.cpuRequests == nil {
			return nil
		}
		ret := corev1.ResourceRequirements{}
		if test.cpuLimits != nil {
			ret.Limits = corev1.ResourceList{}
			ret.Limits[corev1.ResourceCPU] = *resource.NewQuantity(*test.cpuLimits, resource.DecimalSI)
		}
		if test.cpuRequests != nil {
			ret.Requests = corev1.ResourceList{}
			ret.Requests[corev1.ResourceCPU] = *resource.NewQuantity(*test.cpuRequests, resource.DecimalSI)
		}
		return &ret
	}

	assertFn := func(t *testing.T, modifiedPod *corev1.Pod, test testcase) {
		// check GPU Limits
		if test.gpuSpec != nil && test.gpuSpec.Name != "" && test.gpuSpec.Quantity > 0 {
			quantity := modifiedPod.Spec.Containers[0].Resources.Limits[corev1.ResourceName(test.gpuSpec.Name)]
			count, succeed := (&quantity).AsInt64()
			if succeed != true {
				t.Fatal(fmt.Errorf("value cannot be represented in an int64 OR would result in a loss of precision."))
			}
			assert.Equal(t, test.gpuSpec.Quantity, count)
		}

		// check CPU Requests
		if test.cpuRequests != nil {
			quantity := modifiedPod.Spec.Containers[0].Resources.Requests[corev1.ResourceCPU]
			count, succeed := (&quantity).AsInt64()
			if succeed != true {
				t.Fatal(fmt.Errorf("value cannot be represented in an int64 OR would result in a loss of precision."))
			}
			assert.Equal(t, *test.cpuRequests, count)
		}

		// check CPU Limits
		if test.cpuLimits != nil {
			quantity := modifiedPod.Spec.Containers[0].Resources.Limits[corev1.ResourceCPU]
			count, succeed := (&quantity).AsInt64()
			if succeed != true {
				t.Fatal(fmt.Errorf("value cannot be represented in an int64 OR would result in a loss of precision."))
			}
			assert.Equal(t, *test.cpuLimits, count)
		}
	}
	app := &v1beta2.SparkApplication{
		ObjectMeta: metav1.ObjectMeta{
			Name: "spark-test",
			UID:  "spark-test-1",
		},
		Spec: v1beta2.SparkApplicationSpec{
			Driver: v1beta2.DriverSpec{
				SparkPodSpec: v1beta2.SparkPodSpec{},
			},
			Executor: v1beta2.ExecutorSpec{
				SparkPodSpec: v1beta2.SparkPodSpec{},
			},
		},
	}
	tests := []testcase{
		{
			nil,
			nil,
			nil,
		},
		{
			nil,
			&cpuLimit,
			nil,
		},
		{
			nil,
			nil,
			&cpuRequest,
		},
		{
			nil,
			&cpuLimit,
			&cpuRequest,
		},
		{
			&v1beta2.GPUSpec{},
			nil,
			nil,
		},
		{
			&v1beta2.GPUSpec{},
			&cpuLimit,
			nil,
		},
		{
			&v1beta2.GPUSpec{},
			nil,
			&cpuRequest,
		},
		{
			&v1beta2.GPUSpec{},
			&cpuLimit,
			&cpuRequest,
		},
		{
<<<<<<< HEAD
			&v1beta1.GPUSpec{Name: "example.com/gpu", Quantity: 1},
=======
			&v1beta2.GPUSpec{"example.com/gpu", 1},
>>>>>>> 86ee076a
			nil,
			nil,
		},
		{
<<<<<<< HEAD
			&v1beta1.GPUSpec{Name: "example.com/gpu", Quantity: 1},
=======
			&v1beta2.GPUSpec{"example.com/gpu", 1},
>>>>>>> 86ee076a
			&cpuLimit,
			nil,
		},
		{
<<<<<<< HEAD
			&v1beta1.GPUSpec{Name: "example.com/gpu", Quantity: 1},
=======
			&v1beta2.GPUSpec{"example.com/gpu", 1},
>>>>>>> 86ee076a
			nil,
			&cpuRequest,
		},
		{
<<<<<<< HEAD
			&v1beta1.GPUSpec{Name: "example.com/gpu", Quantity: 1},
=======
			&v1beta2.GPUSpec{"example.com/gpu", 1},
>>>>>>> 86ee076a
			&cpuLimit,
			&cpuRequest,
		},
	}

	for _, test := range tests {
		app.Spec.Driver.GPU = test.gpuSpec
		app.Spec.Executor.GPU = test.gpuSpec
		driverPod := &corev1.Pod{
			ObjectMeta: metav1.ObjectMeta{
				Name: "spark-driver",
				Labels: map[string]string{
					config.SparkRoleLabel:               config.SparkDriverRole,
					config.LaunchedBySparkOperatorLabel: "true",
				},
			},
			Spec: corev1.PodSpec{
				Containers: []corev1.Container{
					{
						Name:  config.SparkDriverContainerName,
						Image: "spark-driver:latest",
					},
				},
			},
		}

		if getResourceRequirements(test) != nil {
			driverPod.Spec.Containers[0].Resources = *getResourceRequirements(test)
		}
		modifiedDriverPod, err := getModifiedPod(driverPod, app)
		if err != nil {
			t.Fatal(err)
		}

		assertFn(t, modifiedDriverPod, test)
		executorPod := &corev1.Pod{
			ObjectMeta: metav1.ObjectMeta{
				Name: "spark-executor",
				Labels: map[string]string{
					config.SparkRoleLabel:               config.SparkExecutorRole,
					config.LaunchedBySparkOperatorLabel: "true",
				},
			},
			Spec: corev1.PodSpec{
				Containers: []corev1.Container{
					{
						Name:  config.SparkExecutorContainerName,
						Image: "spark-executor:latest",
					},
				},
			},
		}
		if getResourceRequirements(test) != nil {
			executorPod.Spec.Containers[0].Resources = *getResourceRequirements(test)
		}
		modifiedExecutorPod, err := getModifiedPod(executorPod, app)
		if err != nil {
			t.Fatal(err)
		}
		assertFn(t, modifiedExecutorPod, test)
	}
}

func TestPatchSparkPod_HostNetwork(t *testing.T) {
	var hostNetwork = true
	var defaultNetwork = false

	app := &v1beta2.SparkApplication{
		ObjectMeta: metav1.ObjectMeta{
			Name: "spark-test-hostNetwork",
			UID:  "spark-test-1",
		},
		Spec: v1beta2.SparkApplicationSpec{
			Driver: v1beta2.DriverSpec{
				SparkPodSpec: v1beta2.SparkPodSpec{},
			},
			Executor: v1beta2.ExecutorSpec{
				SparkPodSpec: v1beta2.SparkPodSpec{},
			},
		},
	}

	tests := []*bool{
		nil,
		&defaultNetwork,
		&hostNetwork,
	}

	for _, test := range tests {
		app.Spec.Driver.HostNetwork = test
		app.Spec.Executor.HostNetwork = test
		driverPod := &corev1.Pod{
			ObjectMeta: metav1.ObjectMeta{
				Name: "spark-driver",
				Labels: map[string]string{
					config.SparkRoleLabel:               config.SparkDriverRole,
					config.LaunchedBySparkOperatorLabel: "true",
				},
			},
			Spec: corev1.PodSpec{
				Containers: []corev1.Container{
					{
						Name:  config.SparkDriverContainerName,
						Image: "spark-driver:latest",
					},
				},
			},
		}

		modifiedDriverPod, err := getModifiedPod(driverPod, app)
		if err != nil {
			t.Fatal(err)
		}
		if test == nil || *test == false {
			assert.Equal(t, false, modifiedDriverPod.Spec.HostNetwork)
		} else {
			assert.Equal(t, true, modifiedDriverPod.Spec.HostNetwork)
			assert.Equal(t, corev1.DNSClusterFirstWithHostNet, modifiedDriverPod.Spec.DNSPolicy)
		}
		executorPod := &corev1.Pod{
			ObjectMeta: metav1.ObjectMeta{
				Name: "spark-executor",
				Labels: map[string]string{
					config.SparkRoleLabel:               config.SparkExecutorRole,
					config.LaunchedBySparkOperatorLabel: "true",
				},
			},
			Spec: corev1.PodSpec{
				Containers: []corev1.Container{
					{
						Name:  config.SparkExecutorContainerName,
						Image: "spark-executor:latest",
					},
				},
			},
		}

		modifiedExecutorPod, err := getModifiedPod(executorPod, app)
		if err != nil {
			t.Fatal(err)
		}
		if test == nil || *test == false {
			assert.Equal(t, false, modifiedExecutorPod.Spec.HostNetwork)
		} else {
			assert.Equal(t, true, modifiedExecutorPod.Spec.HostNetwork)
			assert.Equal(t, corev1.DNSClusterFirstWithHostNet, modifiedExecutorPod.Spec.DNSPolicy)
		}
	}
}

<<<<<<< HEAD
func getModifiedPod(pod *corev1.Pod, app *v1beta1.SparkApplication) (*corev1.Pod, error) {
	podModifiedInPlace := pod.DeepCopy()
	patchSparkPod(podModifiedInPlace, app)
	return podModifiedInPlace, nil
=======
func getModifiedPod(pod *corev1.Pod, app *v1beta2.SparkApplication) (*corev1.Pod, error) {
	patchOps := patchSparkPod(pod, app)
	patchBytes, err := json.Marshal(patchOps)
	if err != nil {
		return nil, err
	}
	patch, err := jsonpatch.DecodePatch(patchBytes)
	if err != nil {
		return nil, err
	}

	original, err := json.Marshal(pod)
	if err != nil {
		return nil, err
	}
	modified, err := patch.Apply(original)
	if err != nil {
		return nil, err
	}
	modifiedPod := &corev1.Pod{}
	if err := json.Unmarshal(modified, modifiedPod); err != nil {
		return nil, err
	}

	return modifiedPod, nil
>>>>>>> 86ee076a
}<|MERGE_RESOLUTION|>--- conflicted
+++ resolved
@@ -940,38 +940,27 @@
 			&cpuRequest,
 		},
 		{
-<<<<<<< HEAD
-			&v1beta1.GPUSpec{Name: "example.com/gpu", Quantity: 1},
-=======
-			&v1beta2.GPUSpec{"example.com/gpu", 1},
->>>>>>> 86ee076a
+
+			&v1beta2.GPUSpec{Name: "example.com/gpu", Quantity: 1},
 			nil,
 			nil,
 		},
 		{
-<<<<<<< HEAD
-			&v1beta1.GPUSpec{Name: "example.com/gpu", Quantity: 1},
-=======
-			&v1beta2.GPUSpec{"example.com/gpu", 1},
->>>>>>> 86ee076a
+
+			&v1beta2.GPUSpec{Name: "example.com/gpu", Quantity: 1},
+
 			&cpuLimit,
 			nil,
 		},
 		{
-<<<<<<< HEAD
-			&v1beta1.GPUSpec{Name: "example.com/gpu", Quantity: 1},
-=======
-			&v1beta2.GPUSpec{"example.com/gpu", 1},
->>>>>>> 86ee076a
+
+			&v1beta2.GPUSpec{Name: "example.com/gpu", Quantity: 1},
 			nil,
 			&cpuRequest,
 		},
 		{
-<<<<<<< HEAD
-			&v1beta1.GPUSpec{Name: "example.com/gpu", Quantity: 1},
-=======
-			&v1beta2.GPUSpec{"example.com/gpu", 1},
->>>>>>> 86ee076a
+
+			&v1beta2.GPUSpec{Name: "example.com/gpu", Quantity: 1},
 			&cpuLimit,
 			&cpuRequest,
 		},
@@ -1122,36 +1111,8 @@
 	}
 }
 
-<<<<<<< HEAD
-func getModifiedPod(pod *corev1.Pod, app *v1beta1.SparkApplication) (*corev1.Pod, error) {
+func getModifiedPod(pod *corev1.Pod, app *v1beta2.SparkApplication) (*corev1.Pod, error) {
 	podModifiedInPlace := pod.DeepCopy()
 	patchSparkPod(podModifiedInPlace, app)
 	return podModifiedInPlace, nil
-=======
-func getModifiedPod(pod *corev1.Pod, app *v1beta2.SparkApplication) (*corev1.Pod, error) {
-	patchOps := patchSparkPod(pod, app)
-	patchBytes, err := json.Marshal(patchOps)
-	if err != nil {
-		return nil, err
-	}
-	patch, err := jsonpatch.DecodePatch(patchBytes)
-	if err != nil {
-		return nil, err
-	}
-
-	original, err := json.Marshal(pod)
-	if err != nil {
-		return nil, err
-	}
-	modified, err := patch.Apply(original)
-	if err != nil {
-		return nil, err
-	}
-	modifiedPod := &corev1.Pod{}
-	if err := json.Unmarshal(modified, modifiedPod); err != nil {
-		return nil, err
-	}
-
-	return modifiedPod, nil
->>>>>>> 86ee076a
 }