/*
Copyright 2017 Google LLC

Licensed under the Apache License, Version 2.0 (the "License");
you may not use this file except in compliance with the License.
You may obtain a copy of the License at

    https://www.apache.org/licenses/LICENSE-2.0

Unless required by applicable law or agreed to in writing, software
distributed under the License is distributed on an "AS IS" BASIS,
WITHOUT WARRANTIES OR CONDITIONS OF ANY KIND, either express or implied.
See the License for the specific language governing permissions and
limitations under the License.
*/

package sparkapplication

import (
	"fmt"
	"os"
	"os/exec"
	"strings"
	"testing"
	"time"

	"github.com/prometheus/client_golang/prometheus"
	prometheus_model "github.com/prometheus/client_model/go"
<<<<<<< HEAD

=======
	"github.com/stretchr/testify/assert"
>>>>>>> ae48a02f
	apiv1 "k8s.io/api/core/v1"
	metav1 "k8s.io/apimachinery/pkg/apis/meta/v1"
	"k8s.io/client-go/informers"
	kubeclientfake "k8s.io/client-go/kubernetes/fake"
	"k8s.io/client-go/kubernetes/scheme"
	"k8s.io/client-go/tools/cache"
	"k8s.io/client-go/tools/record"

	"github.com/GoogleCloudPlatform/spark-on-k8s-operator/pkg/apis/sparkoperator.k8s.io/v1alpha1"
	crdclientfake "github.com/GoogleCloudPlatform/spark-on-k8s-operator/pkg/client/clientset/versioned/fake"
	crdinformers "github.com/GoogleCloudPlatform/spark-on-k8s-operator/pkg/client/informers/externalversions"
	"github.com/GoogleCloudPlatform/spark-on-k8s-operator/pkg/config"
	"github.com/GoogleCloudPlatform/spark-on-k8s-operator/pkg/util"
)

func newFakeController(app *v1alpha1.SparkApplication, pods ...*apiv1.Pod) (*Controller, *record.FakeRecorder) {
	crdclientfake.AddToScheme(scheme.Scheme)
	crdClient := crdclientfake.NewSimpleClientset()
	kubeClient := kubeclientfake.NewSimpleClientset()
	informerFactory := crdinformers.NewSharedInformerFactory(crdClient, 0*time.Second)
	recorder := record.NewFakeRecorder(3)

	kubeClient.CoreV1().Nodes().Create(&apiv1.Node{
		ObjectMeta: metav1.ObjectMeta{
			Name: "node1",
		},
		Status: apiv1.NodeStatus{
			Addresses: []apiv1.NodeAddress{
				{
					Type:    apiv1.NodeExternalIP,
					Address: "12.34.56.78",
				},
			},
		},
	})

	podInformerFactory := informers.NewSharedInformerFactory(kubeClient, 0*time.Second)
	controller := newSparkApplicationController(crdClient, kubeClient, informerFactory, podInformerFactory, recorder,
		&util.MetricConfig{}, "")

	informer := informerFactory.Sparkoperator().V1alpha1().SparkApplications().Informer()
	if app != nil {
		informer.GetIndexer().Add(app)
	}

	podInformer := podInformerFactory.Core().V1().Pods().Informer()
	for _, pod := range pods {
		if pod != nil {
			podInformer.GetIndexer().Add(pod)
		}
	}
	return controller, recorder
}

func TestOnAdd(t *testing.T) {
	ctrl, _ := newFakeController(nil)

	app := &v1alpha1.SparkApplication{
		ObjectMeta: metav1.ObjectMeta{
			Name:      "foo",
			Namespace: "default",
		},
		Status: v1alpha1.SparkApplicationStatus{},
	}
	ctrl.onAdd(app)

	item, _ := ctrl.queue.Get()
	defer ctrl.queue.Done(item)
	key, ok := item.(string)
	assert.True(t, ok)
	expectedKey, _ := cache.MetaNamespaceKeyFunc(app)
	assert.Equal(t, expectedKey, key)
	ctrl.queue.Forget(item)
}

func TestOnUpdate(t *testing.T) {
	ctrl, recorder := newFakeController(nil)

	appTemplate := &v1alpha1.SparkApplication{
		ObjectMeta: metav1.ObjectMeta{
			Name:            "foo",
			Namespace:       "default",
			ResourceVersion: "1",
		},
		Spec: v1alpha1.SparkApplicationSpec{
			Mode:  v1alpha1.ClusterMode,
			Image: stringptr("foo-image:v1"),
			Executor: v1alpha1.ExecutorSpec{
				Instances: int32ptr(1),
			},
		},
	}

	// Case1: Same Spec.
	copyWithSameSpec := appTemplate.DeepCopy()
	copyWithSameSpec.Status.ExecutionAttempts = 3
	copyWithSameSpec.ResourceVersion = "2"

	ctrl.onUpdate(appTemplate, copyWithSameSpec)

<<<<<<< HEAD
	// Verify that the App was enqueued but no spec update events fired.
=======
	// Verify that the SparkApplication was enqueued but no spec update events fired.
>>>>>>> ae48a02f
	item, _ := ctrl.queue.Get()
	key, ok := item.(string)
	assert.True(t, ok)
	expectedKey, _ := cache.MetaNamespaceKeyFunc(appTemplate)
	assert.Equal(t, expectedKey, key)
	ctrl.queue.Forget(item)
	ctrl.queue.Done(item)
	assert.Equal(t, 0, len(recorder.Events))

<<<<<<< HEAD
	// Case2: Spec Update Failed.
=======
	// Case2: Spec update failed.
>>>>>>> ae48a02f
	copyWithSpecUpdate := appTemplate.DeepCopy()
	copyWithSpecUpdate.Spec.Image = stringptr("foo-image:v2")
	copyWithSpecUpdate.ResourceVersion = "2"

	ctrl.onUpdate(appTemplate, copyWithSpecUpdate)

<<<<<<< HEAD
	// Verify that Update failed due to non-existance of SparkApplication.
	assert.Equal(t, 1, len(recorder.Events))
	event := <-recorder.Events
	assert.True(t, strings.Contains(event, "SparkApplicationUpdateFailed"))

	// Case3: Spec Update Successful.
=======
	// Verify that ppdate failed due to non-existance of SparkApplication.
	assert.Equal(t, 1, len(recorder.Events))
	event := <-recorder.Events
	assert.True(t, strings.Contains(event, "SparkApplicationSpecUpdateFailed"))

	// Case3: Spec update successful.
>>>>>>> ae48a02f
	ctrl.crdClient.SparkoperatorV1alpha1().SparkApplications(appTemplate.Namespace).Create(appTemplate)
	ctrl.onUpdate(appTemplate, copyWithSpecUpdate)

	// Verify App was enqueued.
	item, _ = ctrl.queue.Get()
	key, ok = item.(string)
	assert.True(t, ok)
	expectedKey, _ = cache.MetaNamespaceKeyFunc(appTemplate)
	assert.Equal(t, expectedKey, key)
	ctrl.queue.Forget(item)
	ctrl.queue.Done(item)
<<<<<<< HEAD
	// Verify that Update succeeded but a warning event was fired.
	assert.Equal(t, 1, len(recorder.Events))
	event = <-recorder.Events
	assert.True(t, strings.Contains(event, "SparkApplicationUpdateWarning"))

	// Verify the App state was updated to Invalidating state.
=======
	// Verify that update was succeeded.
	assert.Equal(t, 1, len(recorder.Events))
	event = <-recorder.Events
	assert.True(t, strings.Contains(event, "SparkApplicationSpecUpdateProcessed"))

	// Verify the SparkApplication state was updated to InvalidatingState.
>>>>>>> ae48a02f
	app, err := ctrl.crdClient.SparkoperatorV1alpha1().SparkApplications(appTemplate.Namespace).Get(appTemplate.Name, metav1.GetOptions{})
	assert.Nil(t, err)
	assert.Equal(t, v1alpha1.InvalidatingState, app.Status.AppState.State)
}

func TestOnDelete(t *testing.T) {
	ctrl, recorder := newFakeController(nil)

	app := &v1alpha1.SparkApplication{
		ObjectMeta: metav1.ObjectMeta{
			Name:      "foo",
			Namespace: "default",
		},
		Status: v1alpha1.SparkApplicationStatus{},
	}
	ctrl.onAdd(app)
	ctrl.queue.Get()

	ctrl.onDelete(app)
	ctrl.queue.ShutDown()
	item, _ := ctrl.queue.Get()
	defer ctrl.queue.Done(item)
	assert.True(t, item == nil)
	event := <-recorder.Events
	assert.True(t, strings.Contains(event, "SparkApplicationDeleted"))
	ctrl.queue.Forget(item)
}

func TestHelperProcessFailure(t *testing.T) {
	if os.Getenv("GO_WANT_HELPER_PROCESS") != "1" {
		return
	}
	os.Exit(2)
}

func TestHelperProcessSuccess(t *testing.T) {
	if os.Getenv("GO_WANT_HELPER_PROCESS") != "1" {
		return
	}
	os.Exit(0)
}

func fetchCounterValue(m *prometheus.CounterVec, labels map[string]string) float64 {
	pb := &prometheus_model.Metric{}
	m.With(labels).Write(pb)

	return pb.GetCounter().GetValue()
}

type metrics struct {
	submitMetricCount  float64
	runningMetricCount float64
	successMetricCount float64
	failedMetricCount  float64
}

type executorMetrics struct {
	runningMetricCount float64
	successMetricCount float64
	failedMetricCount  float64
}

func TestSyncSparkApplication_SubmissionFailed(t *testing.T) {
	os.Setenv(kubernetesServiceHostEnvVar, "localhost")
	os.Setenv(kubernetesServicePortEnvVar, "443")

	restartPolicyOnFailure := v1alpha1.RestartPolicy{
		Type:                             v1alpha1.OnFailure,
		OnFailureRetries:                 int32ptr(1),
		OnFailureRetryInterval:           int64ptr(100),
		OnSubmissionFailureRetryInterval: int64ptr(100),
		OnSubmissionFailureRetries:       int32ptr(1),
	}
	app := &v1alpha1.SparkApplication{
		ObjectMeta: metav1.ObjectMeta{
			Name:      "foo",
			Namespace: "default",
		},
		Spec: v1alpha1.SparkApplicationSpec{
			RestartPolicy: restartPolicyOnFailure,
		},
		Status: v1alpha1.SparkApplicationStatus{
			AppState: v1alpha1.ApplicationState{
				State:        v1alpha1.NewState,
				ErrorMessage: "",
			},
		},
	}

	ctrl, recorder := newFakeController(app)
	_, err := ctrl.crdClient.SparkoperatorV1alpha1().SparkApplications(app.Namespace).Create(app)
	if err != nil {
		t.Fatal(err)
	}

	execCommand = func(command string, args ...string) *exec.Cmd {
		cs := []string{"-test.run=TestHelperProcessFailure", "--", command}
		cs = append(cs, args...)
		cmd := exec.Command(os.Args[0], cs...)
		cmd.Env = []string{"GO_WANT_HELPER_PROCESS=1"}
		return cmd
	}

	// Attempt 1
	err = ctrl.syncSparkApplication("default/foo")
	updatedApp, err := ctrl.crdClient.SparkoperatorV1alpha1().SparkApplications(app.Namespace).Get(app.Name, metav1.GetOptions{})

	assert.Equal(t, v1alpha1.FailedSubmissionState, updatedApp.Status.AppState.State)
	assert.Equal(t, int32(1), updatedApp.Status.SubmissionAttempts)
	assert.Equal(t, float64(0), fetchCounterValue(ctrl.metrics.sparkAppSubmitCount, map[string]string{}))
	assert.Equal(t, float64(1), fetchCounterValue(ctrl.metrics.sparkAppFailureCount, map[string]string{}))

	event := <-recorder.Events
	assert.True(t, strings.Contains(event, "SparkApplicationAdded"))
	event = <-recorder.Events
	assert.True(t, strings.Contains(event, "SparkApplicationSubmissionFailed"))

	// Attempt 2: Retry again
	updatedApp.Status.LastSubmissionAttemptTime = metav1.Time{metav1.Now().Add(-100 * time.Second)}
	ctrl, recorder = newFakeController(updatedApp)
	_, err = ctrl.crdClient.SparkoperatorV1alpha1().SparkApplications(app.Namespace).Create(updatedApp)
	if err != nil {
		t.Fatal(err)
	}
	err = ctrl.syncSparkApplication("default/foo")

	// Verify App Failed again.
	updatedApp, err = ctrl.crdClient.SparkoperatorV1alpha1().SparkApplications(app.Namespace).Get(app.Name, metav1.GetOptions{})
	assert.Nil(t, err)
	assert.Equal(t, v1alpha1.FailedSubmissionState, updatedApp.Status.AppState.State)
	assert.Equal(t, int32(2), updatedApp.Status.SubmissionAttempts)
	assert.Equal(t, float64(0), fetchCounterValue(ctrl.metrics.sparkAppSubmitCount, map[string]string{}))

	event = <-recorder.Events
	assert.True(t, strings.Contains(event, "SparkApplicationSubmissionFailed"))

	// Attempt 3: No more retries
	updatedApp.Status.LastSubmissionAttemptTime = metav1.Time{metav1.Now().Add(-100 * time.Second)}
	ctrl, recorder = newFakeController(updatedApp)
	_, err = ctrl.crdClient.SparkoperatorV1alpha1().SparkApplications(app.Namespace).Create(updatedApp)
	if err != nil {
		t.Fatal(err)
	}
	err = ctrl.syncSparkApplication("default/foo")

	// Verify App Failed again.
	updatedApp, err = ctrl.crdClient.SparkoperatorV1alpha1().SparkApplications(app.Namespace).Get(app.Name, metav1.GetOptions{})
	assert.Nil(t, err)
	assert.Equal(t, v1alpha1.FailedState, updatedApp.Status.AppState.State)
	// No more submission attempts made.
	assert.Equal(t, int32(2), updatedApp.Status.SubmissionAttempts)
}

func TestShouldRetry(t *testing.T) {
	type testcase struct {
		app         *v1alpha1.SparkApplication
		shouldRetry bool
	}

	testFn := func(test testcase, t *testing.T) {
		shouldRetry := shouldRetry(test.app)
		assert.Equal(t, test.shouldRetry, shouldRetry)
	}

	restartPolicyAlways := v1alpha1.RestartPolicy{
		Type:                             v1alpha1.Always,
		OnSubmissionFailureRetryInterval: int64ptr(100),
		OnFailureRetryInterval:           int64ptr(100),
	}

	restartPolicyNever := v1alpha1.RestartPolicy{
		Type: v1alpha1.Never,
	}

	restartPolicyOnFailure := v1alpha1.RestartPolicy{
		Type:                             v1alpha1.OnFailure,
		OnFailureRetries:                 int32ptr(1),
		OnFailureRetryInterval:           int64ptr(100),
		OnSubmissionFailureRetryInterval: int64ptr(100),
		OnSubmissionFailureRetries:       int32ptr(2),
	}

	testcases := []testcase{
		{
			app: &v1alpha1.SparkApplication{
				ObjectMeta: metav1.ObjectMeta{
					Name:      "foo",
					Namespace: "default",
				}},
			shouldRetry: false,
		},
		{
			app: &v1alpha1.SparkApplication{
				ObjectMeta: metav1.ObjectMeta{
					Name:      "foo",
					Namespace: "default",
				},
				Spec: v1alpha1.SparkApplicationSpec{
					RestartPolicy: restartPolicyAlways,
				},
				Status: v1alpha1.SparkApplicationStatus{
					AppState: v1alpha1.ApplicationState{
						State: v1alpha1.SucceedingState,
					},
				},
			},
			shouldRetry: true,
		},
		{
			app: &v1alpha1.SparkApplication{
				ObjectMeta: metav1.ObjectMeta{
					Name:      "foo",
					Namespace: "default",
				},
				Spec: v1alpha1.SparkApplicationSpec{
					RestartPolicy: restartPolicyOnFailure,
				},
				Status: v1alpha1.SparkApplicationStatus{
					AppState: v1alpha1.ApplicationState{
						State: v1alpha1.SucceedingState,
					},
				},
			},
			shouldRetry: false,
		},
		{
			app: &v1alpha1.SparkApplication{
				ObjectMeta: metav1.ObjectMeta{
					Name:      "foo",
					Namespace: "default",
				},
				Spec: v1alpha1.SparkApplicationSpec{
					RestartPolicy: restartPolicyOnFailure,
				},
				Status: v1alpha1.SparkApplicationStatus{
					AppState: v1alpha1.ApplicationState{
						State: v1alpha1.FailingState,
					},
				},
			},
			shouldRetry: true,
		},
		{
			app: &v1alpha1.SparkApplication{
				ObjectMeta: metav1.ObjectMeta{
					Name:      "foo",
					Namespace: "default",
				},
				Spec: v1alpha1.SparkApplicationSpec{
					RestartPolicy: restartPolicyNever,
				},
				Status: v1alpha1.SparkApplicationStatus{
					AppState: v1alpha1.ApplicationState{
						State: v1alpha1.FailingState,
					},
				},
			},
			shouldRetry: false,
		},
		{
			app: &v1alpha1.SparkApplication{
				ObjectMeta: metav1.ObjectMeta{
					Name:      "foo",
					Namespace: "default",
				},
				Spec: v1alpha1.SparkApplicationSpec{
					RestartPolicy: restartPolicyNever,
				},
				Status: v1alpha1.SparkApplicationStatus{
					AppState: v1alpha1.ApplicationState{
						State: v1alpha1.FailedSubmissionState,
					},
				},
			},
			shouldRetry: false,
		},
		{
			app: &v1alpha1.SparkApplication{
				ObjectMeta: metav1.ObjectMeta{
					Name:      "foo",
					Namespace: "default",
				},
				Spec: v1alpha1.SparkApplicationSpec{
					RestartPolicy: restartPolicyOnFailure,
				},
				Status: v1alpha1.SparkApplicationStatus{
					AppState: v1alpha1.ApplicationState{
						State: v1alpha1.FailedSubmissionState,
					},
				},
			},
			shouldRetry: true,
		},
		{
			app: &v1alpha1.SparkApplication{
				ObjectMeta: metav1.ObjectMeta{
					Name:      "foo",
					Namespace: "default",
				},
				Spec: v1alpha1.SparkApplicationSpec{
					RestartPolicy: restartPolicyAlways,
				},
				Status: v1alpha1.SparkApplicationStatus{
					AppState: v1alpha1.ApplicationState{
						State: v1alpha1.PendingRerunState,
					},
				},
			},
			shouldRetry: false,
		},
	}

	for _, test := range testcases {
		testFn(test, t)
	}
}

func TestSyncSparkApp_SubmissionSuccess(t *testing.T) {
	type testcase struct {
		app           *v1alpha1.SparkApplication
		expectedState v1alpha1.ApplicationStateType
	}
	os.Setenv(kubernetesServiceHostEnvVar, "localhost")
	os.Setenv(kubernetesServicePortEnvVar, "443")

	testFn := func(test testcase, t *testing.T) {
		ctrl, _ := newFakeController(test.app)
		_, err := ctrl.crdClient.SparkoperatorV1alpha1().SparkApplications(test.app.Namespace).Create(test.app)
		if err != nil {
			t.Fatal(err)
		}

		execCommand = func(command string, args ...string) *exec.Cmd {
			cs := []string{"-test.run=TestHelperProcessSuccess", "--", command}
			cs = append(cs, args...)
			cmd := exec.Command(os.Args[0], cs...)
			cmd.Env = []string{"GO_WANT_HELPER_PROCESS=1"}
			return cmd
		}

		err = ctrl.syncSparkApplication(fmt.Sprintf("%s/%s", test.app.Namespace, test.app.Name))
		assert.Nil(t, err)
		updatedApp, err := ctrl.crdClient.SparkoperatorV1alpha1().SparkApplications(test.app.Namespace).Get(test.app.Name, metav1.GetOptions{})
		assert.Nil(t, err)
		assert.Equal(t, test.expectedState, updatedApp.Status.AppState.State)
		if test.expectedState == v1alpha1.SubmittedState {
			assert.Equal(t, float64(1), fetchCounterValue(ctrl.metrics.sparkAppSubmitCount, map[string]string{}))
		}
	}

	restartPolicyAlways := v1alpha1.RestartPolicy{
		Type:                             v1alpha1.Always,
		OnSubmissionFailureRetryInterval: int64ptr(100),
		OnFailureRetryInterval:           int64ptr(100),
	}

	restartPolicyNever := v1alpha1.RestartPolicy{
		Type: v1alpha1.Never,
	}

	restartPolicyOnFailure := v1alpha1.RestartPolicy{
		Type:                             v1alpha1.OnFailure,
		OnFailureRetries:                 int32ptr(1),
		OnFailureRetryInterval:           int64ptr(100),
		OnSubmissionFailureRetryInterval: int64ptr(100),
		OnSubmissionFailureRetries:       int32ptr(2),
	}

	testcases := []testcase{
		{
			app: &v1alpha1.SparkApplication{
				ObjectMeta: metav1.ObjectMeta{
					Name:      "foo",
					Namespace: "default",
				}},
			expectedState: v1alpha1.SubmittedState,
		},
		{
			app: &v1alpha1.SparkApplication{
				ObjectMeta: metav1.ObjectMeta{
					Name:      "foo",
					Namespace: "default",
				},
				Spec: v1alpha1.SparkApplicationSpec{
					RestartPolicy: restartPolicyAlways,
				},
				Status: v1alpha1.SparkApplicationStatus{
					AppState: v1alpha1.ApplicationState{
						State: v1alpha1.SucceedingState,
					},
				},
			},
			expectedState: v1alpha1.PendingRerunState,
		},
		{
			app: &v1alpha1.SparkApplication{
				ObjectMeta: metav1.ObjectMeta{
					Name:      "foo",
					Namespace: "default",
				},
				Spec: v1alpha1.SparkApplicationSpec{
					RestartPolicy: restartPolicyAlways,
				},
				Status: v1alpha1.SparkApplicationStatus{
					AppState: v1alpha1.ApplicationState{
						State: v1alpha1.PendingRerunState,
					},
				},
			},
			expectedState: v1alpha1.SubmittedState,
		},
		{
			app: &v1alpha1.SparkApplication{
				ObjectMeta: metav1.ObjectMeta{
					Name:      "foo",
					Namespace: "default",
				},
				Spec: v1alpha1.SparkApplicationSpec{
					RestartPolicy: restartPolicyAlways,
				},
				Status: v1alpha1.SparkApplicationStatus{
					AppState: v1alpha1.ApplicationState{
						State: v1alpha1.FailedSubmissionState,
					},
					LastSubmissionAttemptTime: metav1.Time{Time: metav1.Now().Add(-2000 * time.Second)},
				},
			},
			expectedState: v1alpha1.FailedSubmissionState,
		},
		{
			app: &v1alpha1.SparkApplication{
				ObjectMeta: metav1.ObjectMeta{
					Name:      "foo",
					Namespace: "default",
				},
				Spec: v1alpha1.SparkApplicationSpec{
					RestartPolicy: restartPolicyAlways,
				},
				Status: v1alpha1.SparkApplicationStatus{
					AppState: v1alpha1.ApplicationState{
						State: v1alpha1.FailedSubmissionState,
					},
					SubmissionAttempts:        1,
					LastSubmissionAttemptTime: metav1.Time{Time: metav1.Now().Add(-2000 * time.Second)},
				},
			},
			expectedState: v1alpha1.SubmittedState,
		},
		{
			app: &v1alpha1.SparkApplication{
				ObjectMeta: metav1.ObjectMeta{
					Name:      "foo",
					Namespace: "default",
				},
				Spec: v1alpha1.SparkApplicationSpec{
					RestartPolicy: restartPolicyAlways,
				},
				Status: v1alpha1.SparkApplicationStatus{
					AppState: v1alpha1.ApplicationState{
						State: v1alpha1.FailingState,
					},
					ExecutionAttempts: 1,
					CompletionTime:    metav1.Time{Time: metav1.Now().Add(-2000 * time.Second)},
				},
			},
			expectedState: v1alpha1.PendingRerunState,
		},
		{
			app: &v1alpha1.SparkApplication{
				ObjectMeta: metav1.ObjectMeta{
					Name:      "foo",
					Namespace: "default",
				},
				Spec: v1alpha1.SparkApplicationSpec{
					RestartPolicy: restartPolicyAlways,
				},
				Status: v1alpha1.SparkApplicationStatus{
					AppState: v1alpha1.ApplicationState{
						State: v1alpha1.FailingState,
					},
					CompletionTime: metav1.Time{Time: metav1.Now().Add(-2000 * time.Second)},
				},
			},
			expectedState: v1alpha1.FailingState,
		},
		{
			app: &v1alpha1.SparkApplication{
				ObjectMeta: metav1.ObjectMeta{
					Name:      "foo",
					Namespace: "default",
				},
				Spec: v1alpha1.SparkApplicationSpec{
					RestartPolicy: restartPolicyNever,
				},
				Status: v1alpha1.SparkApplicationStatus{
					AppState: v1alpha1.ApplicationState{
						State: v1alpha1.InvalidatingState,
					},
					CompletionTime: metav1.Time{Time: metav1.Now().Add(-2000 * time.Second)},
				},
			},
			expectedState: v1alpha1.PendingRerunState,
		},
		{
			app: &v1alpha1.SparkApplication{
				ObjectMeta: metav1.ObjectMeta{
					Name:      "foo",
					Namespace: "default",
				},
				Spec: v1alpha1.SparkApplicationSpec{
					RestartPolicy: restartPolicyNever,
				},
				Status: v1alpha1.SparkApplicationStatus{
					AppState: v1alpha1.ApplicationState{
						State: v1alpha1.SucceedingState,
					},
				},
			},
			expectedState: v1alpha1.CompletedState,
		},
		{
			app: &v1alpha1.SparkApplication{
				ObjectMeta: metav1.ObjectMeta{
					Name:      "foo",
					Namespace: "default",
				},
				Spec: v1alpha1.SparkApplicationSpec{
					RestartPolicy: restartPolicyNever,
				},
				Status: v1alpha1.SparkApplicationStatus{
					AppState: v1alpha1.ApplicationState{
						State: v1alpha1.NewState,
					},
				},
			},
			expectedState: v1alpha1.SubmittedState,
		},
		{
			app: &v1alpha1.SparkApplication{
				ObjectMeta: metav1.ObjectMeta{
					Name:      "foo",
					Namespace: "default",
				},
				Status: v1alpha1.SparkApplicationStatus{
					AppState: v1alpha1.ApplicationState{
						State: v1alpha1.FailingState,
					},
					ExecutionAttempts: 2,
				},
				Spec: v1alpha1.SparkApplicationSpec{
					RestartPolicy: restartPolicyOnFailure,
				},
			},
			expectedState: v1alpha1.FailedState,
		},
		{
			app: &v1alpha1.SparkApplication{
				ObjectMeta: metav1.ObjectMeta{
					Name:      "foo",
					Namespace: "default",
				},
				Status: v1alpha1.SparkApplicationStatus{
					AppState: v1alpha1.ApplicationState{
						State: v1alpha1.FailingState,
					},
					ExecutionAttempts: 1,
					CompletionTime:    metav1.Now(),
				},
				Spec: v1alpha1.SparkApplicationSpec{
					RestartPolicy: restartPolicyOnFailure,
				},
			},
			expectedState: v1alpha1.FailingState,
		},
		{
			app: &v1alpha1.SparkApplication{
				ObjectMeta: metav1.ObjectMeta{
					Name:      "foo",
					Namespace: "default",
				},
				Status: v1alpha1.SparkApplicationStatus{
					AppState: v1alpha1.ApplicationState{
						State: v1alpha1.FailingState,
					},
					ExecutionAttempts: 1,
					CompletionTime:    metav1.Time{Time: metav1.Now().Add(-2000 * time.Second)},
				},
				Spec: v1alpha1.SparkApplicationSpec{
					RestartPolicy: restartPolicyOnFailure,
				},
			},
			expectedState: v1alpha1.PendingRerunState,
		},
		{
			app: &v1alpha1.SparkApplication{
				ObjectMeta: metav1.ObjectMeta{
					Name:      "foo",
					Namespace: "default",
				},
				Status: v1alpha1.SparkApplicationStatus{
					AppState: v1alpha1.ApplicationState{
						State: v1alpha1.FailedSubmissionState,
					},
					SubmissionAttempts: 3,
				},
				Spec: v1alpha1.SparkApplicationSpec{
					RestartPolicy: restartPolicyOnFailure,
				},
			},
			expectedState: v1alpha1.FailedState,
		},
		{
			app: &v1alpha1.SparkApplication{
				ObjectMeta: metav1.ObjectMeta{
					Name:      "foo",
					Namespace: "default",
				},
				Status: v1alpha1.SparkApplicationStatus{
					AppState: v1alpha1.ApplicationState{
						State: v1alpha1.FailedSubmissionState,
					},
					SubmissionAttempts:        1,
					LastSubmissionAttemptTime: metav1.Now(),
				},
				Spec: v1alpha1.SparkApplicationSpec{
					RestartPolicy: restartPolicyOnFailure,
				},
			},
			expectedState: v1alpha1.FailedSubmissionState,
		},
		{
			app: &v1alpha1.SparkApplication{
				ObjectMeta: metav1.ObjectMeta{
					Name:      "foo",
					Namespace: "default",
				},
				Status: v1alpha1.SparkApplicationStatus{
					AppState: v1alpha1.ApplicationState{
						State: v1alpha1.FailedSubmissionState,
					},
					SubmissionAttempts:        1,
					LastSubmissionAttemptTime: metav1.Time{Time: metav1.Now().Add(-2000 * time.Second)},
				},
				Spec: v1alpha1.SparkApplicationSpec{
					RestartPolicy: restartPolicyOnFailure,
				},
			},
			expectedState: v1alpha1.SubmittedState,
		},
	}

	for _, test := range testcases {
		testFn(test, t)
	}
}

func TestSyncSparkApplication_ExecutingState(t *testing.T) {
<<<<<<< HEAD

=======
>>>>>>> ae48a02f
	type testcase struct {
		appName                 string
		oldAppStatus            v1alpha1.ApplicationStateType
		oldExecutorStatus       map[string]v1alpha1.ExecutorState
		driverPod               *apiv1.Pod
		executorPod             *apiv1.Pod
		expectedAppState        v1alpha1.ApplicationStateType
		expectedExecutorState   map[string]v1alpha1.ExecutorState
		expectedAppMetrics      metrics
		expectedExecutorMetrics executorMetrics
	}

	os.Setenv(kubernetesServiceHostEnvVar, "localhost")
	os.Setenv(kubernetesServicePortEnvVar, "443")

	app := &v1alpha1.SparkApplication{
		ObjectMeta: metav1.ObjectMeta{
			Name:      "foo",
			Namespace: "test",
		},
		Spec: v1alpha1.SparkApplicationSpec{
			RestartPolicy: v1alpha1.RestartPolicy{
				Type: v1alpha1.Never,
			},
		},
		Status: v1alpha1.SparkApplicationStatus{
			AppState: v1alpha1.ApplicationState{
				State:        v1alpha1.SubmittedState,
				ErrorMessage: "",
			},
			ExecutorState: map[string]v1alpha1.ExecutorState{"exec-1": v1alpha1.ExecutorRunningState},
		},
	}
	testcases := []testcase{
		{
			appName:               "foo-1",
			oldAppStatus:          v1alpha1.SubmittedState,
			oldExecutorStatus:     map[string]v1alpha1.ExecutorState{"exec-1": v1alpha1.ExecutorRunningState},
			expectedAppState:      v1alpha1.SubmittedState,
			expectedExecutorState: map[string]v1alpha1.ExecutorState{"exec-1": v1alpha1.ExecutorFailedState},
			expectedAppMetrics:    metrics{},
			expectedExecutorMetrics: executorMetrics{
				failedMetricCount: 1,
			},
		},
		{
			appName:           "foo-2",
			oldAppStatus:      v1alpha1.SubmittedState,
			oldExecutorStatus: map[string]v1alpha1.ExecutorState{"exec-1": v1alpha1.ExecutorRunningState},
			driverPod: &apiv1.Pod{
				ObjectMeta: metav1.ObjectMeta{
					Name:      "foo-driver",
					Namespace: "test",
					Labels: map[string]string{
						config.SparkRoleLabel:    sparkDriverRole,
						config.SparkAppNameLabel: "foo-2",
					},
					ResourceVersion: "1",
				},
				Status: apiv1.PodStatus{
					Phase: apiv1.PodRunning,
				},
			},
			executorPod: &apiv1.Pod{
				ObjectMeta: metav1.ObjectMeta{
					Name:      "exec-1",
					Namespace: "test",
					Labels: map[string]string{
						config.SparkRoleLabel:    sparkExecutorRole,
						config.SparkAppNameLabel: "foo-2",
					},
					ResourceVersion: "1",
				},
				Status: apiv1.PodStatus{
					Phase: apiv1.PodSucceeded,
				},
			},
			expectedAppState:      v1alpha1.RunningState,
			expectedExecutorState: map[string]v1alpha1.ExecutorState{"exec-1": v1alpha1.ExecutorCompletedState},
			expectedAppMetrics: metrics{
				runningMetricCount: 1,
			},
			expectedExecutorMetrics: executorMetrics{
				successMetricCount: 1,
			},
		},
		{
			appName:           "foo-3",
			oldAppStatus:      v1alpha1.RunningState,
			oldExecutorStatus: map[string]v1alpha1.ExecutorState{"exec-1": v1alpha1.ExecutorCompletedState},
			driverPod: &apiv1.Pod{
				ObjectMeta: metav1.ObjectMeta{
					Name:      "foo-driver",
					Namespace: "test",
					Labels: map[string]string{
						config.SparkRoleLabel:    sparkDriverRole,
						config.SparkAppNameLabel: "foo-3",
					},
					ResourceVersion: "1",
				},
				Status: apiv1.PodStatus{
					Phase: apiv1.PodFailed,
				},
			},
			executorPod: &apiv1.Pod{
				ObjectMeta: metav1.ObjectMeta{
					Name:      "exec-1",
					Namespace: "test",
					Labels: map[string]string{
						config.SparkRoleLabel:    sparkExecutorRole,
						config.SparkAppNameLabel: "foo-3",
					},
					ResourceVersion: "1",
				},
				Status: apiv1.PodStatus{
					Phase: apiv1.PodSucceeded,
				},
			},
			expectedAppState:      v1alpha1.FailingState,
			expectedExecutorState: map[string]v1alpha1.ExecutorState{"exec-1": v1alpha1.ExecutorCompletedState},
			expectedAppMetrics: metrics{
				failedMetricCount: 1,
			},
			expectedExecutorMetrics: executorMetrics{},
		},
		{
			appName:           "foo-3",
			oldAppStatus:      v1alpha1.RunningState,
			oldExecutorStatus: map[string]v1alpha1.ExecutorState{"exec-1": v1alpha1.ExecutorCompletedState},
			driverPod: &apiv1.Pod{
				ObjectMeta: metav1.ObjectMeta{
					Name:      "foo-driver",
					Namespace: "test",
					Labels: map[string]string{
						config.SparkRoleLabel:    sparkDriverRole,
						config.SparkAppNameLabel: "foo-3",
					},
					ResourceVersion: "1",
				},
				Status: apiv1.PodStatus{
					Phase: apiv1.PodSucceeded,
<<<<<<< HEAD
				},
			},
			executorPod: &apiv1.Pod{
				ObjectMeta: metav1.ObjectMeta{
					Name:      "exec-1",
					Namespace: "test",
					Labels: map[string]string{
						config.SparkRoleLabel:    sparkExecutorRole,
						config.SparkAppNameLabel: "foo-3",
					},
					ResourceVersion: "1",
				},
				Status: apiv1.PodStatus{
					Phase: apiv1.PodSucceeded,
				},
			},
=======
				},
			},
			executorPod: &apiv1.Pod{
				ObjectMeta: metav1.ObjectMeta{
					Name:      "exec-1",
					Namespace: "test",
					Labels: map[string]string{
						config.SparkRoleLabel:    sparkExecutorRole,
						config.SparkAppNameLabel: "foo-3",
					},
					ResourceVersion: "1",
				},
				Status: apiv1.PodStatus{
					Phase: apiv1.PodSucceeded,
				},
			},
>>>>>>> ae48a02f
			expectedAppState:      v1alpha1.SucceedingState,
			expectedExecutorState: map[string]v1alpha1.ExecutorState{"exec-1": v1alpha1.ExecutorCompletedState},
			expectedAppMetrics: metrics{
				successMetricCount: 1,
			},
			expectedExecutorMetrics: executorMetrics{},
		},
	}

	testFn := func(test testcase, t *testing.T) {
<<<<<<< HEAD

=======
>>>>>>> ae48a02f
		app.Status.AppState.State = test.oldAppStatus
		app.Status.ExecutorState = test.oldExecutorStatus
		app.Name = test.appName
		app.Status.ExecutionAttempts = 1
		ctrl, _ := newFakeController(app, test.driverPod, test.executorPod)
		_, err := ctrl.crdClient.SparkoperatorV1alpha1().SparkApplications(app.Namespace).Create(app)
		if err != nil {
			t.Fatal(err)
		}
		if test.driverPod != nil {
			ctrl.kubeClient.CoreV1().Pods(app.GetNamespace()).Create(test.driverPod)
		}
		if test.executorPod != nil {
			ctrl.kubeClient.CoreV1().Pods(app.GetNamespace()).Create(test.executorPod)
		}

		err = ctrl.syncSparkApplication(fmt.Sprintf("%s/%s", app.GetNamespace(), app.GetName()))
		assert.Nil(t, err)
		updatedApp, err := ctrl.crdClient.SparkoperatorV1alpha1().SparkApplications(app.Namespace).Get(app.Name, metav1.GetOptions{})
		// Verify App/Executor Statuses
		assert.Equal(t, test.expectedAppState, updatedApp.Status.AppState.State)
		assert.Equal(t, test.expectedExecutorState, updatedApp.Status.ExecutorState)

		// Verify App Metrics
		assert.Equal(t, test.expectedAppMetrics.runningMetricCount, ctrl.metrics.sparkAppRunningCount.Value(map[string]string{}))
		assert.Equal(t, test.expectedAppMetrics.successMetricCount, fetchCounterValue(ctrl.metrics.sparkAppSuccessCount, map[string]string{}))
		assert.Equal(t, test.expectedAppMetrics.submitMetricCount, fetchCounterValue(ctrl.metrics.sparkAppSubmitCount, map[string]string{}))
		assert.Equal(t, test.expectedAppMetrics.failedMetricCount, fetchCounterValue(ctrl.metrics.sparkAppFailureCount, map[string]string{}))

		// Verify Executor Metrics
		assert.Equal(t, test.expectedExecutorMetrics.runningMetricCount, ctrl.metrics.sparkAppExecutorRunningCount.Value(map[string]string{}))
		assert.Equal(t, test.expectedExecutorMetrics.successMetricCount, fetchCounterValue(ctrl.metrics.sparkAppExecutorSuccessCount, map[string]string{}))
		assert.Equal(t, test.expectedExecutorMetrics.failedMetricCount, fetchCounterValue(ctrl.metrics.sparkAppExecutorFailureCount, map[string]string{}))
	}

	for _, test := range testcases {
		testFn(test, t)
	}
}

func TestHasRetryIntervalPassed(t *testing.T) {
<<<<<<< HEAD

=======
>>>>>>> ae48a02f
	// Failure Cases
	assert.False(t, hasRetryIntervalPassed(nil, 3, metav1.Time{metav1.Now().Add(-100 * time.Second)}))
	assert.False(t, hasRetryIntervalPassed(int64ptr(5), 0, metav1.Time{metav1.Now().Add(-100 * time.Second)}))
	assert.False(t, hasRetryIntervalPassed(int64ptr(5), 3, metav1.Time{}))

	// Not enough time passed.
	assert.False(t, hasRetryIntervalPassed(int64ptr(50), 3, metav1.Time{metav1.Now().Add(-100 * time.Second)}))

	assert.True(t, hasRetryIntervalPassed(int64ptr(50), 3, metav1.Time{metav1.Now().Add(-151 * time.Second)}))
}

func stringptr(s string) *string {
	return &s
}

func int32ptr(n int32) *int32 {
	return &n
}

func int64ptr(n int64) *int64 {
	return &n
}<|MERGE_RESOLUTION|>--- conflicted
+++ resolved
@@ -26,11 +26,7 @@
 
 	"github.com/prometheus/client_golang/prometheus"
 	prometheus_model "github.com/prometheus/client_model/go"
-<<<<<<< HEAD
-
-=======
 	"github.com/stretchr/testify/assert"
->>>>>>> ae48a02f
 	apiv1 "k8s.io/api/core/v1"
 	metav1 "k8s.io/apimachinery/pkg/apis/meta/v1"
 	"k8s.io/client-go/informers"
@@ -131,11 +127,7 @@
 
 	ctrl.onUpdate(appTemplate, copyWithSameSpec)
 
-<<<<<<< HEAD
-	// Verify that the App was enqueued but no spec update events fired.
-=======
 	// Verify that the SparkApplication was enqueued but no spec update events fired.
->>>>>>> ae48a02f
 	item, _ := ctrl.queue.Get()
 	key, ok := item.(string)
 	assert.True(t, ok)
@@ -145,32 +137,19 @@
 	ctrl.queue.Done(item)
 	assert.Equal(t, 0, len(recorder.Events))
 
-<<<<<<< HEAD
-	// Case2: Spec Update Failed.
-=======
 	// Case2: Spec update failed.
->>>>>>> ae48a02f
 	copyWithSpecUpdate := appTemplate.DeepCopy()
 	copyWithSpecUpdate.Spec.Image = stringptr("foo-image:v2")
 	copyWithSpecUpdate.ResourceVersion = "2"
 
 	ctrl.onUpdate(appTemplate, copyWithSpecUpdate)
 
-<<<<<<< HEAD
-	// Verify that Update failed due to non-existance of SparkApplication.
-	assert.Equal(t, 1, len(recorder.Events))
-	event := <-recorder.Events
-	assert.True(t, strings.Contains(event, "SparkApplicationUpdateFailed"))
-
-	// Case3: Spec Update Successful.
-=======
 	// Verify that ppdate failed due to non-existance of SparkApplication.
 	assert.Equal(t, 1, len(recorder.Events))
 	event := <-recorder.Events
 	assert.True(t, strings.Contains(event, "SparkApplicationSpecUpdateFailed"))
 
 	// Case3: Spec update successful.
->>>>>>> ae48a02f
 	ctrl.crdClient.SparkoperatorV1alpha1().SparkApplications(appTemplate.Namespace).Create(appTemplate)
 	ctrl.onUpdate(appTemplate, copyWithSpecUpdate)
 
@@ -182,21 +161,12 @@
 	assert.Equal(t, expectedKey, key)
 	ctrl.queue.Forget(item)
 	ctrl.queue.Done(item)
-<<<<<<< HEAD
-	// Verify that Update succeeded but a warning event was fired.
-	assert.Equal(t, 1, len(recorder.Events))
-	event = <-recorder.Events
-	assert.True(t, strings.Contains(event, "SparkApplicationUpdateWarning"))
-
-	// Verify the App state was updated to Invalidating state.
-=======
 	// Verify that update was succeeded.
 	assert.Equal(t, 1, len(recorder.Events))
 	event = <-recorder.Events
 	assert.True(t, strings.Contains(event, "SparkApplicationSpecUpdateProcessed"))
 
 	// Verify the SparkApplication state was updated to InvalidatingState.
->>>>>>> ae48a02f
 	app, err := ctrl.crdClient.SparkoperatorV1alpha1().SparkApplications(appTemplate.Namespace).Get(appTemplate.Name, metav1.GetOptions{})
 	assert.Nil(t, err)
 	assert.Equal(t, v1alpha1.InvalidatingState, app.Status.AppState.State)
@@ -854,10 +824,6 @@
 }
 
 func TestSyncSparkApplication_ExecutingState(t *testing.T) {
-<<<<<<< HEAD
-
-=======
->>>>>>> ae48a02f
 	type testcase struct {
 		appName                 string
 		oldAppStatus            v1alpha1.ApplicationStateType
@@ -999,7 +965,6 @@
 				},
 				Status: apiv1.PodStatus{
 					Phase: apiv1.PodSucceeded,
-<<<<<<< HEAD
 				},
 			},
 			executorPod: &apiv1.Pod{
@@ -1016,24 +981,6 @@
 					Phase: apiv1.PodSucceeded,
 				},
 			},
-=======
-				},
-			},
-			executorPod: &apiv1.Pod{
-				ObjectMeta: metav1.ObjectMeta{
-					Name:      "exec-1",
-					Namespace: "test",
-					Labels: map[string]string{
-						config.SparkRoleLabel:    sparkExecutorRole,
-						config.SparkAppNameLabel: "foo-3",
-					},
-					ResourceVersion: "1",
-				},
-				Status: apiv1.PodStatus{
-					Phase: apiv1.PodSucceeded,
-				},
-			},
->>>>>>> ae48a02f
 			expectedAppState:      v1alpha1.SucceedingState,
 			expectedExecutorState: map[string]v1alpha1.ExecutorState{"exec-1": v1alpha1.ExecutorCompletedState},
 			expectedAppMetrics: metrics{
@@ -1044,10 +991,6 @@
 	}
 
 	testFn := func(test testcase, t *testing.T) {
-<<<<<<< HEAD
-
-=======
->>>>>>> ae48a02f
 		app.Status.AppState.State = test.oldAppStatus
 		app.Status.ExecutorState = test.oldExecutorStatus
 		app.Name = test.appName
@@ -1089,10 +1032,6 @@
 }
 
 func TestHasRetryIntervalPassed(t *testing.T) {
-<<<<<<< HEAD
-
-=======
->>>>>>> ae48a02f
 	// Failure Cases
 	assert.False(t, hasRetryIntervalPassed(nil, 3, metav1.Time{metav1.Now().Add(-100 * time.Second)}))
 	assert.False(t, hasRetryIntervalPassed(int64ptr(5), 0, metav1.Time{metav1.Now().Add(-100 * time.Second)}))
