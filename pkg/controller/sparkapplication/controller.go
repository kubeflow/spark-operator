/*
Copyright 2017 Google LLC

Licensed under the Apache License, Version 2.0 (the "License");
you may not use this file except in compliance with the License.
You may obtain a copy of the License at

    https://www.apache.org/licenses/LICENSE-2.0

Unless required by applicable law or agreed to in writing, software
distributed under the License is distributed on an "AS IS" BASIS,
WITHOUT WARRANTIES OR CONDITIONS OF ANY KIND, either express or implied.
See the License for the specific language governing permissions and
limitations under the License.
*/

package sparkapplication

import (
	"fmt"
	"os/exec"
	"reflect"
	"time"

	"github.com/golang/glog"
<<<<<<< HEAD

	"golang.org/x/time/rate"

=======
	"golang.org/x/time/rate"
>>>>>>> ae48a02f
	apiv1 "k8s.io/api/core/v1"
	"k8s.io/apimachinery/pkg/api/errors"
	metav1 "k8s.io/apimachinery/pkg/apis/meta/v1"
	"k8s.io/apimachinery/pkg/labels"
	"k8s.io/apimachinery/pkg/selection"
	utilruntime "k8s.io/apimachinery/pkg/util/runtime"
	"k8s.io/apimachinery/pkg/util/wait"
	"k8s.io/client-go/informers"
	clientset "k8s.io/client-go/kubernetes"
	"k8s.io/client-go/kubernetes/scheme"
	typedcorev1 "k8s.io/client-go/kubernetes/typed/core/v1"
	"k8s.io/client-go/listers/core/v1"
	"k8s.io/client-go/tools/cache"
	"k8s.io/client-go/tools/record"
	"k8s.io/client-go/util/workqueue"

	"github.com/GoogleCloudPlatform/spark-on-k8s-operator/pkg/apis/sparkoperator.k8s.io/v1alpha1"
	crdclientset "github.com/GoogleCloudPlatform/spark-on-k8s-operator/pkg/client/clientset/versioned"
	crdscheme "github.com/GoogleCloudPlatform/spark-on-k8s-operator/pkg/client/clientset/versioned/scheme"
	crdinformers "github.com/GoogleCloudPlatform/spark-on-k8s-operator/pkg/client/informers/externalversions"
	crdlisters "github.com/GoogleCloudPlatform/spark-on-k8s-operator/pkg/client/listers/sparkoperator.k8s.io/v1alpha1"
	"github.com/GoogleCloudPlatform/spark-on-k8s-operator/pkg/config"
	"github.com/GoogleCloudPlatform/spark-on-k8s-operator/pkg/util"
)

const (
	sparkDriverRole           = "driver"
	sparkExecutorRole         = "executor"
	sparkExecutorIDLabel      = "spark-exec-id"
	podAlreadyExistsErrorCode = "code=409"
	queueTokenRefillRate      = 50
	queueTokenBucketSize      = 500
	maximumUpdateRetries      = 3
)

var (
	keyFunc     = cache.DeletionHandlingMetaNamespaceKeyFunc
	execCommand = exec.Command
)

// Controller manages instances of SparkApplication.
type Controller struct {
	crdClient         crdclientset.Interface
	kubeClient        clientset.Interface
	queue             workqueue.RateLimitingInterface
	cacheSynced       cache.InformerSynced
	recorder          record.EventRecorder
	metrics           *sparkAppMetrics
	applicationLister crdlisters.SparkApplicationLister
	podLister         v1.PodLister
	ingressUrlFormat  string
}

// NewController creates a new Controller.
func NewController(
	crdClient crdclientset.Interface,
	kubeClient clientset.Interface,
	crdInformerFactory crdinformers.SharedInformerFactory,
	podInformerFactory informers.SharedInformerFactory,
	metricsConfig *util.MetricConfig,
	namespace string,
	ingressUrlFormat string) *Controller {
	crdscheme.AddToScheme(scheme.Scheme)

	eventBroadcaster := record.NewBroadcaster()
	eventBroadcaster.StartLogging(glog.V(2).Infof)
	eventBroadcaster.StartRecordingToSink(&typedcorev1.EventSinkImpl{
		Interface: kubeClient.CoreV1().Events(namespace),
	})
	recorder := eventBroadcaster.NewRecorder(scheme.Scheme, apiv1.EventSource{Component: "spark-operator"})

	return newSparkApplicationController(crdClient, kubeClient, crdInformerFactory, podInformerFactory, recorder, metricsConfig, ingressUrlFormat)
}

func newSparkApplicationController(
	crdClient crdclientset.Interface,
	kubeClient clientset.Interface,
	crdInformerFactory crdinformers.SharedInformerFactory,
	podInformerFactory informers.SharedInformerFactory,
	eventRecorder record.EventRecorder,
	metricsConfig *util.MetricConfig,
	ingressUrlFormat string) *Controller {
	queue := workqueue.NewNamedRateLimitingQueue(&workqueue.BucketRateLimiter{Limiter: rate.NewLimiter(rate.Limit(queueTokenRefillRate), queueTokenBucketSize)},
		"spark-application-controller")

	controller := &Controller{
		crdClient:        crdClient,
		kubeClient:       kubeClient,
		recorder:         eventRecorder,
		queue:            queue,
		ingressUrlFormat: ingressUrlFormat,
	}

	if metricsConfig != nil {
		controller.metrics = newSparkAppMetrics(metricsConfig.MetricsPrefix, metricsConfig.MetricsLabels)
		controller.metrics.registerMetrics()
	}

	crdInformer := crdInformerFactory.Sparkoperator().V1alpha1().SparkApplications()
	crdInformer.Informer().AddEventHandler(cache.ResourceEventHandlerFuncs{
		AddFunc:    controller.onAdd,
		UpdateFunc: controller.onUpdate,
		DeleteFunc: controller.onDelete,
	})
	controller.applicationLister = crdInformer.Lister()

	podsInformer := podInformerFactory.Core().V1().Pods()
	sparkPodEventHandler := newSparkPodEventHandler(controller.queue.AddRateLimited)
	podsInformer.Informer().AddEventHandler(cache.ResourceEventHandlerFuncs{
		AddFunc:    sparkPodEventHandler.onPodAdded,
		UpdateFunc: sparkPodEventHandler.onPodUpdated,
		DeleteFunc: sparkPodEventHandler.onPodDeleted,
	})
	controller.podLister = podsInformer.Lister()

	controller.cacheSynced = func() bool {
		return crdInformer.Informer().HasSynced() && podsInformer.Informer().HasSynced()
	}
	return controller
}

// Start starts the Controller by registering a watcher for SparkApplication objects.
func (c *Controller) Start(workers int, stopCh <-chan struct{}) error {
	glog.Info("Starting the workers of the SparkApplication controller")
	for i := 0; i < workers; i++ {
		// runWorker will loop until "something bad" happens. Until will then rekick
		// the worker after one second.
		go wait.Until(c.runWorker, time.Second, stopCh)
	}

	// Wait for all involved caches to be synced, before processing items from the queue is started.
	if !cache.WaitForCacheSync(stopCh, c.cacheSynced) {
		return fmt.Errorf("timed out waiting for cache to sync")
	}
	return nil
}

// Stop stops the controller.
func (c *Controller) Stop() {
	glog.Info("Stopping the SparkApplication controller")
	c.queue.ShutDown()
}

// Callback function called when a new SparkApplication object gets created.
func (c *Controller) onAdd(obj interface{}) {
	app := obj.(*v1alpha1.SparkApplication)

<<<<<<< HEAD
	glog.Infof("SparkApplication %s was added, enqueueing it for submission", app.Name)
=======
	glog.Infof("SparkApplication %s/%s was added, enqueueing it for submission", app.Namespace, app.Name)
>>>>>>> ae48a02f
	c.enqueue(app)
}
func (c *Controller) updateSparkApplicationStatusWithRetries(
	original *v1alpha1.SparkApplication,
	updateFunc func(status *v1alpha1.SparkApplicationStatus)) error {
	toUpdate := original.DeepCopy()

	var lastUpdateErr error
	for i := 0; i < maximumUpdateRetries; i++ {
		updateFunc(&toUpdate.Status)
		if reflect.DeepEqual(original.Status, toUpdate.Status) {
			return nil
		}
		_, err := c.crdClient.SparkoperatorV1alpha1().SparkApplications(toUpdate.Namespace).Update(toUpdate)
		if err == nil {
			return nil
		}

		lastUpdateErr = err

<<<<<<< HEAD
		// Failed update to the API server.
=======
		// Failed to update to the API server.
>>>>>>> ae48a02f
		// Get the latest version from the API server first and re-apply the update.
		name := toUpdate.Name
		toUpdate, err = c.crdClient.SparkoperatorV1alpha1().SparkApplications(toUpdate.Namespace).Get(name,
			metav1.GetOptions{})
		if err != nil {
<<<<<<< HEAD
			glog.Errorf("Failed to get SparkApplication %s/%s . Error: %v", original.Namespace, name, err)
=======
			glog.Errorf("failed to get SparkApplication %s/%s: %v", original.Namespace, name, err)
>>>>>>> ae48a02f
			return err
		}
	}

	if lastUpdateErr != nil {
<<<<<<< HEAD
		glog.Errorf("Failed to update SparkApplication %s/%s. Error: %v", original.Namespace, original.Name, lastUpdateErr)
=======
		glog.Errorf("failed to update SparkApplication %s/%s: %v", original.Namespace, original.Name, lastUpdateErr)
>>>>>>> ae48a02f
		return lastUpdateErr
	}

	return nil
}

func (c *Controller) onUpdate(oldObj, newObj interface{}) {
	oldApp := oldObj.(*v1alpha1.SparkApplication)
	newApp := newObj.(*v1alpha1.SparkApplication)

	// The spec has changed. This is currently best effort as we can potentially miss updates
	// and end up in an inconsistent state.
	if !reflect.DeepEqual(oldApp.Spec, newApp.Spec) {
		// Force-set the application status to Invalidating which handles clean-up and application re-run.
		if err := c.updateSparkApplicationStatusWithRetries(newApp, func(status *v1alpha1.SparkApplicationStatus) {
			status.AppState.State = v1alpha1.InvalidatingState
		}); err != nil {
			c.recorder.Eventf(
				newApp,
				apiv1.EventTypeWarning,
<<<<<<< HEAD
				"SparkApplicationUpdateFailed",
				"Failed to process update for SparkApplication %s, Error: %v.",
=======
				"SparkApplicationSpecUpdateFailed",
				"failed to process spec update for SparkApplication %s: %v",
>>>>>>> ae48a02f
				newApp.Name,
				err)
			return
		} else {
			c.recorder.Eventf(
				newApp,
				apiv1.EventTypeNormal,
<<<<<<< HEAD
				"SparkApplicationUpdateWarning",
				"SparkApplication %s was successfully updated and enqueued for submission. In some cases, SparkApplication updates can be missed."+
					" A more reliable way of achieving this is to delete and re-create the SparkApplication.",
				newApp.Name)
		}
	}
	glog.V(2).Infof("Spark Application:  %s/%s enqueued for Processing.", newApp.GetNamespace(), newApp.GetName())
=======
				"SparkApplicationSpecUpdateProcessed",
				"Successfully processed spec update for SparkApplication %s",
				newApp.Name)
		}
	}
	glog.V(2).Infof("SparkApplication %s/%s enqueued for processing", newApp.GetNamespace(), newApp.GetName())
>>>>>>> ae48a02f
	c.enqueue(newApp)
}

func (c *Controller) onDelete(obj interface{}) {
	var app *v1alpha1.SparkApplication
	switch obj.(type) {
	case *v1alpha1.SparkApplication:
		app = obj.(*v1alpha1.SparkApplication)
	case cache.DeletedFinalStateUnknown:
		deletedObj := obj.(cache.DeletedFinalStateUnknown).Obj
		app = deletedObj.(*v1alpha1.SparkApplication)
	}

	if app != nil {
		c.recorder.Eventf(
			app,
			apiv1.EventTypeNormal,
			"SparkApplicationDeleted",
			"SparkApplication %s was deleted",
			app.Name)
	}
}

// runWorker runs a single controller worker.
func (c *Controller) runWorker() {
	defer utilruntime.HandleCrash()
	for c.processNextItem() {
	}
}

func (c *Controller) processNextItem() bool {
	key, quit := c.queue.Get()

	if quit {
		return false
	}
	defer c.queue.Done(key)

<<<<<<< HEAD
	glog.V(2).Infof("Starting processing key: %v", key)
	defer glog.V(2).Infof("Ending processing key: %v", key)
=======
	glog.V(2).Infof("Starting processing key: %q", key)
	defer glog.V(2).Infof("Ending processing key: %q", key)
>>>>>>> ae48a02f
	err := c.syncSparkApplication(key.(string))
	if err == nil {
		// Successfully processed the key or the key was not found so tell the queue to stop tracking
		// history for your key. This will reset things like failure counts for per-item rate limiting.
		c.queue.Forget(key)
		return true
	}

	// There was a failure so be sure to report it. This method allows for pluggable error handling
	// which can be used for things like cluster-monitoring
	utilruntime.HandleError(fmt.Errorf("failed to sync SparkApplication %q: %v", key, err))
	return true
}

// Helper Struct to encapsulate current State of the driver pod.
type driverState struct {
	podName            string         // Name of the driver pod.
	sparkApplicationID string         // sparkApplicationID.
	nodeName           string         // Name of the node the driver pod runs on.
	podPhase           apiv1.PodPhase // Driver pod phase.
	completionTime     metav1.Time    // Time the driver completes.
}

func (c *Controller) getUpdatedAppStatus(app *v1alpha1.SparkApplication) v1alpha1.SparkApplicationStatus {
	// Fetch all the pods for the App.
	selector, err := labels.NewRequirement(config.SparkAppNameLabel, selection.Equals, []string{app.Name})
	pods, err := c.podLister.Pods(app.GetNamespace()).List(labels.NewSelector().Add(*selector))

	if err != nil {
<<<<<<< HEAD
		glog.Errorf("Error while fetching pods for %v in namespace: %v. Error: %v", app.Name, app.Namespace, err)
=======
		glog.Errorf("failed to get pods for SparkApplication %s/%s: %v", app.Namespace, app.Name, err)
>>>>>>> ae48a02f
		return app.Status
	}
	var currentDriverState *driverState
	executorStateMap := map[string]v1alpha1.ExecutorState{}
	var executorApplicationID string
	for _, pod := range pods {
		if isDriverPod(pod) {
			currentDriverState = &driverState{
				podName:            pod.Name,
				nodeName:           pod.Spec.NodeName,
				podPhase:           pod.Status.Phase,
				sparkApplicationID: getSparkApplicationID(pod),
			}
			if pod.Status.Phase == apiv1.PodSucceeded || pod.Status.Phase == apiv1.PodFailed {
				currentDriverState.completionTime = metav1.Now()
			}
			c.recordDriverEvent(app, pod.Status.Phase, pod.Name)
		}
		if isExecutorPod(pod) {
			c.recordExecutorEvent(app, podPhaseToExecutorState(pod.Status.Phase), pod.Name)
			executorStateMap[pod.Name] = podPhaseToExecutorState(pod.Status.Phase)
			if executorApplicationID == "" {
				executorApplicationID = getSparkApplicationID(pod)
			}
		}
	}

	if currentDriverState != nil {
		if newAppState, err := driverPodPhaseToApplicationState(currentDriverState.podPhase); err == nil {
			// Valid Driver State: Update CRD.
			app.Status.DriverInfo.PodName = currentDriverState.podName
			app.Status.SparkApplicationID = currentDriverState.sparkApplicationID
			if currentDriverState.nodeName != "" {
				if nodeIP := c.getNodeExternalIP(currentDriverState.nodeName); nodeIP != "" {
					app.Status.DriverInfo.WebUIAddress = fmt.Sprintf("%s:%d", nodeIP,
						app.Status.DriverInfo.WebUIPort)
				}
			}
			app.Status.AppState.State = newAppState
			if app.Status.CompletionTime.IsZero() && !currentDriverState.completionTime.IsZero() {
				app.Status.CompletionTime = currentDriverState.completionTime
			}
		} else {
<<<<<<< HEAD
			glog.Warningf("Invalid Driver State: " + err.Error())
		}
	} else {
		glog.Warningf("Driver not found for SparkApplication: %s/%s", app.GetNamespace(), app.GetName())
=======
			glog.Warningf("invalid driver state for SparkApplication %s/%s: %v", app.Namespace, app.Name, err)
		}
	} else {
		glog.Warningf("driver not found for SparkApplication: %s/%s", app.Namespace, app.Name)
>>>>>>> ae48a02f
	}

	// ApplicationID label can be different on driver/executors. Prefer executor ApplicationID if set.
	// Refer https://issues.apache.org/jira/projects/SPARK/issues/SPARK-25922 for details.
	if executorApplicationID != "" {
		app.Status.SparkApplicationID = executorApplicationID
	}

	// Apply Executor Updates
	if app.Status.ExecutorState == nil {
		app.Status.ExecutorState = make(map[string]v1alpha1.ExecutorState)
	}
	for name, execStatus := range executorStateMap {
		app.Status.ExecutorState[name] = execStatus
	}

	// Handle missing/deleted executors.
	for name, oldStatus := range app.Status.ExecutorState {
		_, exists := executorStateMap[name]
		if !isExecutorTerminated(oldStatus) && !exists {
			glog.Infof("Executor Pod not found. Assuming pod %s was deleted.", name)
			app.Status.ExecutorState[name] = v1alpha1.ExecutorFailedState
		}
	}
	return app.Status
}

func (c *Controller) handleSparkApplicationDeletion(app *v1alpha1.SparkApplication) *v1alpha1.SparkApplication {
	// Validate if the driver pod no longer exists.
	if c.validateSparkResourceDeletion(app, false) {
		// Successfully deleted driver or driver doesn't exist. Remove it from the Finalizer List.
		app = removeFinalizer(app, sparkDriverRole)
	} else {
		// CRD deletion requested, lets delete driver pod.
		err := c.deleteSparkResources(app, false)
		if err != nil {
<<<<<<< HEAD
			glog.Errorf("Failed to delete the driver pod for deleted SparkApplication: %s/%s. Error: %v", app.Namespace,
=======
			glog.Errorf("failed to delete the driver pod for deleted SparkApplication: %s/%s: %v", app.Namespace,
>>>>>>> ae48a02f
				app.Name, err)
		}
	}
	return app
}

// ShouldRetry determines if SparkApplication in a given state should be retried.
func shouldRetry(app *v1alpha1.SparkApplication) bool {
	switch app.Status.AppState.State {
	case v1alpha1.SucceedingState:
		return app.Spec.RestartPolicy.Type == v1alpha1.Always
	case v1alpha1.FailingState:
		if app.Spec.RestartPolicy.Type == v1alpha1.Always {
			return true
		} else if app.Spec.RestartPolicy.Type == v1alpha1.OnFailure {
			// We Retry if we haven't hit the retry limit.
			if app.Spec.RestartPolicy.OnFailureRetries != nil && app.Status.ExecutionAttempts <= *app.Spec.RestartPolicy.OnFailureRetries {
				return true
			}
		}
	case v1alpha1.FailedSubmissionState:
		if app.Spec.RestartPolicy.Type == v1alpha1.Always {
			return true
		} else if app.Spec.RestartPolicy.Type == v1alpha1.OnFailure {
			// We Retry if we haven't hit the retry limit.
			if app.Spec.RestartPolicy.OnSubmissionFailureRetries != nil && app.Status.SubmissionAttempts <= *app.Spec.RestartPolicy.OnSubmissionFailureRetries {
				return true
			}
		}
	}
	return false
}

// State Machine Transition for Spark Application:
//+--------------------------------------------------------------------------------------------------------------------+
//|                                                                                                                    |
//|                +---------+                                                                                         |
//|                |         |                                                                                         |
//|                |         +                                                                                         |
//|                |Submission                                                                                         |
//|           +----> Failed  +-----+------------------------------------------------------------------+                |
//|           |    |         |     |                                                                  |                |
//|           |    |         |     |                                                                  |                |
//|           |    +----^----+     |                                                                  |                |
//|           |         |          |                                                                  |                |
//|           |         |          |                                                                  |                |
//|      +----+----+    |    +-----v----+          +----------+           +-----------+          +----v-----+          |
//|      |         |    |    |          |          |          |           |           |          |          |          |
//|      |         |    |    |          |          |          |           |           |          |		    |          |
//|      |   New   +---------> Submitted+----------> Running  +----------->  Failing  +---------->  Failed  |          |
//|      |         |    |    |          |          |          |           |           |          |          |          |
//|      |         |    |    |          |          |          |           |           |          |          |          |
//|      |         |    |    |          |          |          |           |           |          |          |          |
//|      +---------+    |    +----^-----+          +-----+----+           +-----+-----+          +----------+          |
//|                     |         |                      |                      |                                      |
//|                     |         |                      |                      |                                      |
//|    +------------+   |         |             +-------------------------------+                                      |
//|    |            |   |   +-----+-----+       |        |                +-----------+          +----------+          |
//|    |            |   |   |  Pending  |       |        |                |           |          |          |          |
//|    |            |   +---+   Rerun   <-------+        +---------------->Succeeding +---------->Completed |          |
//|    |Invalidating|       |           <-------+                         |           |          |          |          |
//|    |            +------->           |       |                         |           |          |          |          |
//|    |            |       |           |       |                         |           |          |          |          |
//|    |            |       +-----------+       |                         +-----+-----+          +----------+          |
//|    +------------+                           |                               |                                      |
//|                                             |                               |                                      |
//|                                             +-------------------------------+                                      |
//|                                                                                                                    |
//+--------------------------------------------------------------------------------------------------------------------+

func (c *Controller) syncSparkApplication(key string) error {
	namespace, name, err := cache.SplitMetaNamespaceKey(key)
	if err != nil {
		return fmt.Errorf("failed to get the namespace and name from key %s: %v", key, err)
	}
	app, err := c.getSparkApplication(namespace, name)
	if err != nil {
		return err
	}
	appToUpdate := app.DeepCopy()

	// CRD Delete requested.
	if !appToUpdate.GetDeletionTimestamp().IsZero() {
		appToUpdate = c.handleSparkApplicationDeletion(appToUpdate)
	} else {
		// Take action based on AppState.
		switch appToUpdate.Status.AppState.State {
		case v1alpha1.NewState:
			c.recordSparkApplicationEvent(appToUpdate)
			appToUpdate.Status.SubmissionAttempts = 0
<<<<<<< HEAD
			glog.Infof("Creating Submission for SparkApplication: %s", key)
=======
			glog.Infof("Submitting SparkApplication %s", key)
>>>>>>> ae48a02f
			appToUpdate = c.submitSparkApplication(appToUpdate)
		case v1alpha1.SucceedingState:
			if !shouldRetry(appToUpdate) {
				// App will never be retried. Move to Terminal Completed State.
				appToUpdate.Status.AppState.State = v1alpha1.CompletedState
				c.recordSparkApplicationEvent(appToUpdate)
			} else {
				if err := c.deleteSparkResources(appToUpdate, true); err != nil {
<<<<<<< HEAD
					glog.Errorf("Failed to delete the driver pod and UI service for deleted SparkApplication %s/%s. Error: %v",
=======
					glog.Errorf("failed to delete the driver pod and UI service for deleted SparkApplication %s/%s: %v",
>>>>>>> ae48a02f
						appToUpdate.Namespace, appToUpdate.Name, err)
					return err
				}
				appToUpdate.Status.AppState.State = v1alpha1.PendingRerunState
			}
		case v1alpha1.FailingState:
			if !shouldRetry(appToUpdate) {
				// App will never be retried. Move to Terminal Failure State.
				appToUpdate.Status.AppState.State = v1alpha1.FailedState
				c.recordSparkApplicationEvent(appToUpdate)
			} else if hasRetryIntervalPassed(appToUpdate.Spec.RestartPolicy.OnFailureRetryInterval, appToUpdate.Status.ExecutionAttempts, appToUpdate.Status.CompletionTime) {
				if err := c.deleteSparkResources(appToUpdate, true); err != nil {
<<<<<<< HEAD
					glog.Errorf("Failed to delete the driver pod and UI service for deleted SparkApplication %s/%s. Error: %v",
=======
					glog.Errorf("failed to delete the driver pod and UI service for deleted SparkApplication %s/%s: %v",
>>>>>>> ae48a02f
						appToUpdate.Namespace, appToUpdate.Name, err)
					return err
				}
				appToUpdate.Status.AppState.State = v1alpha1.PendingRerunState
			}
		case v1alpha1.FailedSubmissionState:
			if !shouldRetry(appToUpdate) {
				// App will never be retried. Move to Terminal Failure State.
				appToUpdate.Status.AppState.State = v1alpha1.FailedState
				c.recordSparkApplicationEvent(appToUpdate)
			} else if hasRetryIntervalPassed(appToUpdate.Spec.RestartPolicy.OnSubmissionFailureRetryInterval, appToUpdate.Status.SubmissionAttempts, appToUpdate.Status.LastSubmissionAttemptTime) {
<<<<<<< HEAD
				glog.Infof("Creating Submission for SparkApplication: %s", key)
=======
				glog.Infof("Submitting SparkApplication %s", key)
>>>>>>> ae48a02f
				appToUpdate = c.submitSparkApplication(appToUpdate)
			}
		case v1alpha1.InvalidatingState:
			// Invalidate the current run and enqueue the SparkApplication for re-execution.
			if err := c.deleteSparkResources(appToUpdate, true); err != nil {
<<<<<<< HEAD
				glog.Errorf("Failed to delete the driver pod and UI service for deleted SparkApplication %s/%s. Error: %v",
=======
				glog.Errorf("failed to delete the driver pod and UI service for deleted SparkApplication %s/%s: %v",
>>>>>>> ae48a02f
					appToUpdate.Namespace, appToUpdate.Name, err)
				return err
			}
			appToUpdate.Status.AppState.State = v1alpha1.PendingRerunState
			appToUpdate.Status.ExecutionAttempts = 0
		case v1alpha1.PendingRerunState:
			if c.validateSparkResourceDeletion(appToUpdate, true) {
				// Reset SubmissionAttempts Count since this is a new overall run.
				appToUpdate.Status.SubmissionAttempts = 0
				// Successfully deleted driver or driver doesn't exist. Remove it from the Finalizer List.
				appToUpdate = removeFinalizer(appToUpdate, sparkDriverRole)
<<<<<<< HEAD
				glog.Infof("Creating Submission for SparkApplication: %s", key)
=======
				glog.Infof("Submitting SparkApplication %s", key)
>>>>>>> ae48a02f
				appToUpdate = c.submitSparkApplication(appToUpdate)
			}
		case v1alpha1.SubmittedState, v1alpha1.RunningState:
			//App already submitted, get driver and executor pods and update Status.
			appToUpdate.Status = c.getUpdatedAppStatus(appToUpdate)
		}
	}

	// Update CRD if not nil.
	if appToUpdate != nil {
		glog.V(2).Infof("Trying to update SparkApplication %s/%s, from: [%v] to [%v]", app.Namespace, app.Name, app.Status, appToUpdate.Status)
		if c.updateAppAndExportMetrics(app, appToUpdate) != nil {
<<<<<<< HEAD
			glog.Errorf("Failed to update SparkApplication %s/%s. Error: %v", app.Namespace, app.GetName(), err)
=======
			glog.Errorf("failed to update SparkApplication %s/%s: %v", app.Namespace, app.GetName(), err)
>>>>>>> ae48a02f
			return err
		}
	}
	return nil
}

// Helper func to determine if we have waited enough to retry the SparkApplication.
func hasRetryIntervalPassed(retryInterval *int64, attemptsDone int32, lastEventTime metav1.Time) bool {
	if retryInterval == nil || lastEventTime.IsZero() || attemptsDone <= 0 {
<<<<<<< HEAD
		glog.Errorf("Invalid Parameters passed: retryInterval %v, attemptsDone: %v, lastEventTime: %v", retryInterval, attemptsDone, lastEventTime)
=======
>>>>>>> ae48a02f
		return false
	}

	// Retry if we have waited at-least equal to attempts*RetryInterval since we do a linear back-off.
	interval := time.Duration(*retryInterval) * time.Second * time.Duration(attemptsDone)
	currentTime := time.Now()
	if currentTime.After(lastEventTime.Add(interval)) {
		return true
	}
	return false
}

// submitSparkApplication creates a new submission for the given SparkApplication and submits it using spark-submit.
func (c *Controller) submitSparkApplication(app *v1alpha1.SparkApplication) *v1alpha1.SparkApplication {
<<<<<<< HEAD

	// Clone app since configPrometheusMonitoring may update app.Spec which causes an onUpdate callback with Spec update.
	appToSubmit := app.DeepCopy()
	if appToSubmit.Spec.Monitoring != nil && appToSubmit.Spec.Monitoring.Prometheus != nil {
		configPrometheusMonitoring(appToSubmit, c.kubeClient)
	}

=======
	// Clone app since configPrometheusMonitoring may update app.Spec which causes an onUpdate callback with Spec update.
	appToSubmit := app.DeepCopy()
	if appToSubmit.Spec.Monitoring != nil && appToSubmit.Spec.Monitoring.Prometheus != nil {
		configPrometheusMonitoring(appToSubmit, c.kubeClient)
	}

>>>>>>> ae48a02f
	submissionCmdArgs, err := buildSubmissionCommandArgs(appToSubmit)
	if err != nil {
		app.Status = v1alpha1.SparkApplicationStatus{
			AppState: v1alpha1.ApplicationState{
				State:        v1alpha1.FailedSubmissionState,
				ErrorMessage: err.Error(),
			},
			SubmissionAttempts:        app.Status.SubmissionAttempts + 1,
			LastSubmissionAttemptTime: metav1.Now(),
		}
		return app
<<<<<<< HEAD
	}

	// Try submitting App.
	error := runSparkSubmit(newSubmission(submissionCmdArgs, appToSubmit))
	if error != nil {
		app.Status = v1alpha1.SparkApplicationStatus{
			AppState: v1alpha1.ApplicationState{
				State:        v1alpha1.FailedSubmissionState,
				ErrorMessage: error.Error(),
			},
			SubmissionAttempts:        app.Status.SubmissionAttempts + 1,
			LastSubmissionAttemptTime: metav1.Now(),
		}
		c.recordSparkApplicationEvent(app)
		return app
	}

	// Submission Successful or Driver Pod Already exists.
	glog.Infof("spark-submit completed for SparkApplication %s in namespace %s", app.Name, app.Namespace)
	// Update AppStatus to submitted.
	app.Status = v1alpha1.SparkApplicationStatus{
		AppState: v1alpha1.ApplicationState{
			State: v1alpha1.SubmittedState,
		},
		SubmissionAttempts:        app.Status.SubmissionAttempts + 1,
		ExecutionAttempts:         app.Status.ExecutionAttempts + 1,
		LastSubmissionAttemptTime: metav1.Now(),
=======
	}

	// Try submitting the application by running spark-submit.
	err = runSparkSubmit(newSubmission(submissionCmdArgs, appToSubmit))
	if err != nil {
		app.Status = v1alpha1.SparkApplicationStatus{
			AppState: v1alpha1.ApplicationState{
				State:        v1alpha1.FailedSubmissionState,
				ErrorMessage: err.Error(),
			},
			SubmissionAttempts:        app.Status.SubmissionAttempts + 1,
			LastSubmissionAttemptTime: metav1.Now(),
		}
		c.recordSparkApplicationEvent(app)
		glog.Errorf("failed to run spark-submit for SparkApplication %s/%s: %v", appToSubmit.Namespace, appToSubmit.Name, err)
		return app
>>>>>>> ae48a02f
	}
	c.recordSparkApplicationEvent(app)

<<<<<<< HEAD
=======
	// Submission Successful or Driver Pod Already exists.
	glog.Infof("spark-submit completed for SparkApplication %s/%s", app.Namespace, app.Name)
	// Update AppStatus to submitted.
	app.Status = v1alpha1.SparkApplicationStatus{
		AppState: v1alpha1.ApplicationState{
			State: v1alpha1.SubmittedState,
		},
		SubmissionAttempts:        app.Status.SubmissionAttempts + 1,
		ExecutionAttempts:         app.Status.ExecutionAttempts + 1,
		LastSubmissionAttemptTime: metav1.Now(),
	}
	c.recordSparkApplicationEvent(app)

>>>>>>> ae48a02f
	// Add driver as a finalizer to prevent SparkApplication deletion till driver is deleted.
	app = addFinalizer(app, sparkDriverRole)

	// Create Spark UI Service.
	service, err := createSparkUIService(app, c.kubeClient)
	if err != nil {
<<<<<<< HEAD
		glog.Errorf("Failed to create UI service for SparkApplication %s/%s. Error: %v", app.Namespace, app.Name, err)
=======
		glog.Errorf("failed to create UI service for SparkApplication %s/%s: %v", app.Namespace, app.Name, err)
>>>>>>> ae48a02f
	} else {
		app.Status.DriverInfo.WebUIServiceName = service.serviceName
		app.Status.DriverInfo.WebUIPort = service.nodePort
		// Create UI Ingress if ingress-format is set.
		if c.ingressUrlFormat != "" {
			ingress, err := createSparkUIIngress(app, *service, c.ingressUrlFormat, c.kubeClient)
			if err != nil {
<<<<<<< HEAD
				glog.Errorf("Failed to create UI Ingress for SparkApplication %s/%s. Error: %v", app.Namespace, app.Name, err)
=======
				glog.Errorf("failed to create UI Ingress for SparkApplication %s/%s: %v", app.Namespace, app.Name, err)
>>>>>>> ae48a02f
			} else {
				app.Status.DriverInfo.WebUIIngressAddress = ingress.ingressUrl
				app.Status.DriverInfo.WebUIIngressName = ingress.ingressName
			}
		}
	}
	return app
}

func (c *Controller) updateAppAndExportMetrics(oldApp, newApp *v1alpha1.SparkApplication) error {
	// Skip update if nothing changed.
	if reflect.DeepEqual(oldApp, newApp) {
		return nil
	}

	app, err := c.crdClient.SparkoperatorV1alpha1().SparkApplications(newApp.Namespace).Update(newApp)
	// Export metrics if the update was successful.
	if err == nil && c.metrics != nil {
		c.metrics.exportMetrics(oldApp, app)
	}
	return err
}

func (c *Controller) getSparkApplication(namespace string, name string) (*v1alpha1.SparkApplication, error) {
	return c.applicationLister.SparkApplications(namespace).Get(name)
}

// Delete driver pod and optional UI Resources(UI/Ingress) created for the Application.
func (c *Controller) deleteSparkResources(app *v1alpha1.SparkApplication, deleteUI bool) error {

	driverPodName := app.Status.DriverInfo.PodName
	if driverPodName == "" {
		driverPodName = getDefaultDriverPodName(app)
	}
	err := c.kubeClient.CoreV1().Pods(app.Namespace).Delete(driverPodName, metav1.NewDeleteOptions(0))
	if err != nil && !errors.IsNotFound(err) {
		return err
	}

	// TODO: Right now, we need to delete UI Service/Ingress since we create a NodePort service-type. Remove this if we migrate to only have Ingress based UI.
	if deleteUI {
		sparkUIServiceName := app.Status.DriverInfo.WebUIServiceName
		if sparkUIServiceName == "" {
			sparkUIServiceName = getDefaultUIServiceName(app)
		}
		err := c.kubeClient.CoreV1().Services(app.Namespace).Delete(sparkUIServiceName, metav1.NewDeleteOptions(0))
		if err != nil && !errors.IsNotFound(err) {
			return err
		}

		sparkUIIngressName := app.Status.DriverInfo.WebUIIngressName
		if sparkUIIngressName == "" {
			sparkUIIngressName = getDefaultUIIngressName(app)
		}
		err = c.kubeClient.ExtensionsV1beta1().Ingresses(app.Namespace).Delete(sparkUIIngressName, metav1.NewDeleteOptions(0))
		if err != nil && !errors.IsNotFound(err) {
			return err
		}
	}
	return nil
}

// Validate that any Spark Resources(driver/UI/Ingress) created for the Application have been deleted.
func (c *Controller) validateSparkResourceDeletion(app *v1alpha1.SparkApplication, validateUIDeletion bool) bool {
	driverPodName := app.Status.DriverInfo.PodName
	if driverPodName == "" {
		driverPodName = getDefaultDriverPodName(app)
	}
	_, err := c.kubeClient.CoreV1().Pods(app.Namespace).Get(driverPodName, metav1.GetOptions{})
	if err == nil || !errors.IsNotFound(err) {
		return false
	}

	if validateUIDeletion {
		sparkUIServiceName := app.Status.DriverInfo.WebUIServiceName
		if sparkUIServiceName == "" {
			sparkUIServiceName = getDefaultUIServiceName(app)
		}
		_, err := c.kubeClient.CoreV1().Services(app.Namespace).Get(sparkUIServiceName, metav1.GetOptions{})
		if err == nil || !errors.IsNotFound(err) {
			return false
		}
		sparkUIIngressName := app.Status.DriverInfo.WebUIIngressName
		if sparkUIIngressName == "" {
			sparkUIIngressName = getDefaultUIIngressName(app)
		}
		_, err = c.kubeClient.ExtensionsV1beta1().Ingresses(app.Namespace).Get(sparkUIIngressName, metav1.GetOptions{})
		if err == nil || !errors.IsNotFound(err) {
			return false
		}
	}
	return true
}

func (c *Controller) enqueue(obj interface{}) {
	key, err := keyFunc(obj)
	if err != nil {
		glog.Errorf("failed to get key for %v: %v", obj, err)
		return
	}

	c.queue.AddRateLimited(key)
}

func (c *Controller) getNodeExternalIP(nodeName string) string {
	node, err := c.kubeClient.CoreV1().Nodes().Get(nodeName, metav1.GetOptions{})
	if err != nil {
		glog.Errorf("failed to get node %s", nodeName)
		return ""
	}

	for _, address := range node.Status.Addresses {
		if address.Type == apiv1.NodeExternalIP {
			return address.Address
		}
	}
	return ""
}

func (c *Controller) recordSparkApplicationEvent(app *v1alpha1.SparkApplication) {
	switch app.Status.AppState.State {
	case v1alpha1.NewState:
		c.recorder.Eventf(
			app,
			apiv1.EventTypeNormal,
			"SparkApplicationAdded",
			"SparkApplication %s was added, Enqueuing it for submission",
			app.Name)
	case v1alpha1.SubmittedState:
		c.recorder.Eventf(
			app,
			apiv1.EventTypeNormal,
			"SparkApplicationSubmitted",
<<<<<<< HEAD
			"SparkApplication submitted successfully: %s",
=======
			"SparkApplication %s was submitted successfully",
>>>>>>> ae48a02f
			app.Name)
	case v1alpha1.FailedSubmissionState:
		c.recorder.Eventf(
			app,
			apiv1.EventTypeWarning,
			"SparkApplicationSubmissionFailed",
<<<<<<< HEAD
			"failed to create a submission for SparkApplication %s: %s",
=======
			"failed to submit SparkApplication %s: %s",
>>>>>>> ae48a02f
			app.Name,
			app.Status.AppState.ErrorMessage)
	case v1alpha1.CompletedState:
		c.recorder.Eventf(
			app,
			apiv1.EventTypeNormal,
			"SparkApplicationCompleted",
			"SparkApplication %s terminated with state: %v",
			app.GetName(),
			app.Status.AppState.State)
	case v1alpha1.FailedState:
		c.recorder.Eventf(
			app,
			apiv1.EventTypeWarning,
			"SparkApplicationFailed",
			"SparkApplication %s terminated with state: %v",
			app.GetName(),
			app.Status.AppState.State)
	}
}

func (c *Controller) recordDriverEvent(
	app *v1alpha1.SparkApplication, phase apiv1.PodPhase, name string) {

	switch phase {
	case apiv1.PodSucceeded:
		c.recorder.Eventf(app, apiv1.EventTypeNormal, "SparkDriverCompleted", "Driver %s completed", name)
	case apiv1.PodPending:
		c.recorder.Eventf(app, apiv1.EventTypeNormal, "SparkDriverPending", "Driver %s is pending", name)
	case apiv1.PodRunning:
		c.recorder.Eventf(app, apiv1.EventTypeNormal, "SparkDriverRunning", "Driver %s is running", name)
	case apiv1.PodFailed:
		c.recorder.Eventf(app, apiv1.EventTypeWarning, "SparkDriverFailed", "Driver %s failed", name)
	case apiv1.PodUnknown:
		c.recorder.Eventf(app, apiv1.EventTypeWarning, "SparkDriverUnknownState", "Driver %s in unknown state", name)
	}
}

func (c *Controller) recordExecutorEvent(
	app *v1alpha1.SparkApplication, state v1alpha1.ExecutorState, name string) {

	switch state {
	case v1alpha1.ExecutorCompletedState:
		c.recorder.Eventf(app, apiv1.EventTypeNormal, "SparkExecutorCompleted", "Executor %s completed", name)
	case v1alpha1.ExecutorPendingState:
		c.recorder.Eventf(app, apiv1.EventTypeNormal, "SparkExecutorPending", "Executor %s is pending", name)
	case v1alpha1.ExecutorRunningState:
		c.recorder.Eventf(app, apiv1.EventTypeNormal, "SparkExecutorRunning", "Executor %s is running", name)
	case v1alpha1.ExecutorFailedState:
		c.recorder.Eventf(app, apiv1.EventTypeWarning, "SparkExecutorFailed", "Executor %s failed", name)
	case v1alpha1.ExecutorUnknownState:
		c.recorder.Eventf(app, apiv1.EventTypeWarning, "SparkExecutorUnknownState", "Executor %s in unknown state", name)
	}
}<|MERGE_RESOLUTION|>--- conflicted
+++ resolved
@@ -23,13 +23,7 @@
 	"time"
 
 	"github.com/golang/glog"
-<<<<<<< HEAD
-
 	"golang.org/x/time/rate"
-
-=======
-	"golang.org/x/time/rate"
->>>>>>> ae48a02f
 	apiv1 "k8s.io/api/core/v1"
 	"k8s.io/apimachinery/pkg/api/errors"
 	metav1 "k8s.io/apimachinery/pkg/apis/meta/v1"
@@ -177,11 +171,7 @@
 func (c *Controller) onAdd(obj interface{}) {
 	app := obj.(*v1alpha1.SparkApplication)
 
-<<<<<<< HEAD
-	glog.Infof("SparkApplication %s was added, enqueueing it for submission", app.Name)
-=======
 	glog.Infof("SparkApplication %s/%s was added, enqueueing it for submission", app.Namespace, app.Name)
->>>>>>> ae48a02f
 	c.enqueue(app)
 }
 func (c *Controller) updateSparkApplicationStatusWithRetries(
@@ -202,31 +192,19 @@
 
 		lastUpdateErr = err
 
-<<<<<<< HEAD
-		// Failed update to the API server.
-=======
 		// Failed to update to the API server.
->>>>>>> ae48a02f
 		// Get the latest version from the API server first and re-apply the update.
 		name := toUpdate.Name
 		toUpdate, err = c.crdClient.SparkoperatorV1alpha1().SparkApplications(toUpdate.Namespace).Get(name,
 			metav1.GetOptions{})
 		if err != nil {
-<<<<<<< HEAD
-			glog.Errorf("Failed to get SparkApplication %s/%s . Error: %v", original.Namespace, name, err)
-=======
 			glog.Errorf("failed to get SparkApplication %s/%s: %v", original.Namespace, name, err)
->>>>>>> ae48a02f
 			return err
 		}
 	}
 
 	if lastUpdateErr != nil {
-<<<<<<< HEAD
-		glog.Errorf("Failed to update SparkApplication %s/%s. Error: %v", original.Namespace, original.Name, lastUpdateErr)
-=======
 		glog.Errorf("failed to update SparkApplication %s/%s: %v", original.Namespace, original.Name, lastUpdateErr)
->>>>>>> ae48a02f
 		return lastUpdateErr
 	}
 
@@ -247,13 +225,8 @@
 			c.recorder.Eventf(
 				newApp,
 				apiv1.EventTypeWarning,
-<<<<<<< HEAD
-				"SparkApplicationUpdateFailed",
-				"Failed to process update for SparkApplication %s, Error: %v.",
-=======
 				"SparkApplicationSpecUpdateFailed",
 				"failed to process spec update for SparkApplication %s: %v",
->>>>>>> ae48a02f
 				newApp.Name,
 				err)
 			return
@@ -261,22 +234,12 @@
 			c.recorder.Eventf(
 				newApp,
 				apiv1.EventTypeNormal,
-<<<<<<< HEAD
-				"SparkApplicationUpdateWarning",
-				"SparkApplication %s was successfully updated and enqueued for submission. In some cases, SparkApplication updates can be missed."+
-					" A more reliable way of achieving this is to delete and re-create the SparkApplication.",
-				newApp.Name)
-		}
-	}
-	glog.V(2).Infof("Spark Application:  %s/%s enqueued for Processing.", newApp.GetNamespace(), newApp.GetName())
-=======
 				"SparkApplicationSpecUpdateProcessed",
 				"Successfully processed spec update for SparkApplication %s",
 				newApp.Name)
 		}
 	}
 	glog.V(2).Infof("SparkApplication %s/%s enqueued for processing", newApp.GetNamespace(), newApp.GetName())
->>>>>>> ae48a02f
 	c.enqueue(newApp)
 }
 
@@ -315,13 +278,8 @@
 	}
 	defer c.queue.Done(key)
 
-<<<<<<< HEAD
-	glog.V(2).Infof("Starting processing key: %v", key)
-	defer glog.V(2).Infof("Ending processing key: %v", key)
-=======
 	glog.V(2).Infof("Starting processing key: %q", key)
 	defer glog.V(2).Infof("Ending processing key: %q", key)
->>>>>>> ae48a02f
 	err := c.syncSparkApplication(key.(string))
 	if err == nil {
 		// Successfully processed the key or the key was not found so tell the queue to stop tracking
@@ -351,11 +309,7 @@
 	pods, err := c.podLister.Pods(app.GetNamespace()).List(labels.NewSelector().Add(*selector))
 
 	if err != nil {
-<<<<<<< HEAD
-		glog.Errorf("Error while fetching pods for %v in namespace: %v. Error: %v", app.Name, app.Namespace, err)
-=======
 		glog.Errorf("failed to get pods for SparkApplication %s/%s: %v", app.Namespace, app.Name, err)
->>>>>>> ae48a02f
 		return app.Status
 	}
 	var currentDriverState *driverState
@@ -399,17 +353,10 @@
 				app.Status.CompletionTime = currentDriverState.completionTime
 			}
 		} else {
-<<<<<<< HEAD
-			glog.Warningf("Invalid Driver State: " + err.Error())
-		}
-	} else {
-		glog.Warningf("Driver not found for SparkApplication: %s/%s", app.GetNamespace(), app.GetName())
-=======
 			glog.Warningf("invalid driver state for SparkApplication %s/%s: %v", app.Namespace, app.Name, err)
 		}
 	} else {
 		glog.Warningf("driver not found for SparkApplication: %s/%s", app.Namespace, app.Name)
->>>>>>> ae48a02f
 	}
 
 	// ApplicationID label can be different on driver/executors. Prefer executor ApplicationID if set.
@@ -446,11 +393,7 @@
 		// CRD deletion requested, lets delete driver pod.
 		err := c.deleteSparkResources(app, false)
 		if err != nil {
-<<<<<<< HEAD
-			glog.Errorf("Failed to delete the driver pod for deleted SparkApplication: %s/%s. Error: %v", app.Namespace,
-=======
 			glog.Errorf("failed to delete the driver pod for deleted SparkApplication: %s/%s: %v", app.Namespace,
->>>>>>> ae48a02f
 				app.Name, err)
 		}
 	}
@@ -541,11 +484,7 @@
 		case v1alpha1.NewState:
 			c.recordSparkApplicationEvent(appToUpdate)
 			appToUpdate.Status.SubmissionAttempts = 0
-<<<<<<< HEAD
-			glog.Infof("Creating Submission for SparkApplication: %s", key)
-=======
 			glog.Infof("Submitting SparkApplication %s", key)
->>>>>>> ae48a02f
 			appToUpdate = c.submitSparkApplication(appToUpdate)
 		case v1alpha1.SucceedingState:
 			if !shouldRetry(appToUpdate) {
@@ -554,11 +493,7 @@
 				c.recordSparkApplicationEvent(appToUpdate)
 			} else {
 				if err := c.deleteSparkResources(appToUpdate, true); err != nil {
-<<<<<<< HEAD
-					glog.Errorf("Failed to delete the driver pod and UI service for deleted SparkApplication %s/%s. Error: %v",
-=======
 					glog.Errorf("failed to delete the driver pod and UI service for deleted SparkApplication %s/%s: %v",
->>>>>>> ae48a02f
 						appToUpdate.Namespace, appToUpdate.Name, err)
 					return err
 				}
@@ -571,11 +506,7 @@
 				c.recordSparkApplicationEvent(appToUpdate)
 			} else if hasRetryIntervalPassed(appToUpdate.Spec.RestartPolicy.OnFailureRetryInterval, appToUpdate.Status.ExecutionAttempts, appToUpdate.Status.CompletionTime) {
 				if err := c.deleteSparkResources(appToUpdate, true); err != nil {
-<<<<<<< HEAD
-					glog.Errorf("Failed to delete the driver pod and UI service for deleted SparkApplication %s/%s. Error: %v",
-=======
 					glog.Errorf("failed to delete the driver pod and UI service for deleted SparkApplication %s/%s: %v",
->>>>>>> ae48a02f
 						appToUpdate.Namespace, appToUpdate.Name, err)
 					return err
 				}
@@ -587,21 +518,13 @@
 				appToUpdate.Status.AppState.State = v1alpha1.FailedState
 				c.recordSparkApplicationEvent(appToUpdate)
 			} else if hasRetryIntervalPassed(appToUpdate.Spec.RestartPolicy.OnSubmissionFailureRetryInterval, appToUpdate.Status.SubmissionAttempts, appToUpdate.Status.LastSubmissionAttemptTime) {
-<<<<<<< HEAD
-				glog.Infof("Creating Submission for SparkApplication: %s", key)
-=======
 				glog.Infof("Submitting SparkApplication %s", key)
->>>>>>> ae48a02f
 				appToUpdate = c.submitSparkApplication(appToUpdate)
 			}
 		case v1alpha1.InvalidatingState:
 			// Invalidate the current run and enqueue the SparkApplication for re-execution.
 			if err := c.deleteSparkResources(appToUpdate, true); err != nil {
-<<<<<<< HEAD
-				glog.Errorf("Failed to delete the driver pod and UI service for deleted SparkApplication %s/%s. Error: %v",
-=======
 				glog.Errorf("failed to delete the driver pod and UI service for deleted SparkApplication %s/%s: %v",
->>>>>>> ae48a02f
 					appToUpdate.Namespace, appToUpdate.Name, err)
 				return err
 			}
@@ -613,11 +536,7 @@
 				appToUpdate.Status.SubmissionAttempts = 0
 				// Successfully deleted driver or driver doesn't exist. Remove it from the Finalizer List.
 				appToUpdate = removeFinalizer(appToUpdate, sparkDriverRole)
-<<<<<<< HEAD
-				glog.Infof("Creating Submission for SparkApplication: %s", key)
-=======
 				glog.Infof("Submitting SparkApplication %s", key)
->>>>>>> ae48a02f
 				appToUpdate = c.submitSparkApplication(appToUpdate)
 			}
 		case v1alpha1.SubmittedState, v1alpha1.RunningState:
@@ -630,11 +549,7 @@
 	if appToUpdate != nil {
 		glog.V(2).Infof("Trying to update SparkApplication %s/%s, from: [%v] to [%v]", app.Namespace, app.Name, app.Status, appToUpdate.Status)
 		if c.updateAppAndExportMetrics(app, appToUpdate) != nil {
-<<<<<<< HEAD
-			glog.Errorf("Failed to update SparkApplication %s/%s. Error: %v", app.Namespace, app.GetName(), err)
-=======
 			glog.Errorf("failed to update SparkApplication %s/%s: %v", app.Namespace, app.GetName(), err)
->>>>>>> ae48a02f
 			return err
 		}
 	}
@@ -644,10 +559,6 @@
 // Helper func to determine if we have waited enough to retry the SparkApplication.
 func hasRetryIntervalPassed(retryInterval *int64, attemptsDone int32, lastEventTime metav1.Time) bool {
 	if retryInterval == nil || lastEventTime.IsZero() || attemptsDone <= 0 {
-<<<<<<< HEAD
-		glog.Errorf("Invalid Parameters passed: retryInterval %v, attemptsDone: %v, lastEventTime: %v", retryInterval, attemptsDone, lastEventTime)
-=======
->>>>>>> ae48a02f
 		return false
 	}
 
@@ -662,22 +573,12 @@
 
 // submitSparkApplication creates a new submission for the given SparkApplication and submits it using spark-submit.
 func (c *Controller) submitSparkApplication(app *v1alpha1.SparkApplication) *v1alpha1.SparkApplication {
-<<<<<<< HEAD
-
 	// Clone app since configPrometheusMonitoring may update app.Spec which causes an onUpdate callback with Spec update.
 	appToSubmit := app.DeepCopy()
 	if appToSubmit.Spec.Monitoring != nil && appToSubmit.Spec.Monitoring.Prometheus != nil {
 		configPrometheusMonitoring(appToSubmit, c.kubeClient)
 	}
 
-=======
-	// Clone app since configPrometheusMonitoring may update app.Spec which causes an onUpdate callback with Spec update.
-	appToSubmit := app.DeepCopy()
-	if appToSubmit.Spec.Monitoring != nil && appToSubmit.Spec.Monitoring.Prometheus != nil {
-		configPrometheusMonitoring(appToSubmit, c.kubeClient)
-	}
-
->>>>>>> ae48a02f
 	submissionCmdArgs, err := buildSubmissionCommandArgs(appToSubmit)
 	if err != nil {
 		app.Status = v1alpha1.SparkApplicationStatus{
@@ -689,35 +590,6 @@
 			LastSubmissionAttemptTime: metav1.Now(),
 		}
 		return app
-<<<<<<< HEAD
-	}
-
-	// Try submitting App.
-	error := runSparkSubmit(newSubmission(submissionCmdArgs, appToSubmit))
-	if error != nil {
-		app.Status = v1alpha1.SparkApplicationStatus{
-			AppState: v1alpha1.ApplicationState{
-				State:        v1alpha1.FailedSubmissionState,
-				ErrorMessage: error.Error(),
-			},
-			SubmissionAttempts:        app.Status.SubmissionAttempts + 1,
-			LastSubmissionAttemptTime: metav1.Now(),
-		}
-		c.recordSparkApplicationEvent(app)
-		return app
-	}
-
-	// Submission Successful or Driver Pod Already exists.
-	glog.Infof("spark-submit completed for SparkApplication %s in namespace %s", app.Name, app.Namespace)
-	// Update AppStatus to submitted.
-	app.Status = v1alpha1.SparkApplicationStatus{
-		AppState: v1alpha1.ApplicationState{
-			State: v1alpha1.SubmittedState,
-		},
-		SubmissionAttempts:        app.Status.SubmissionAttempts + 1,
-		ExecutionAttempts:         app.Status.ExecutionAttempts + 1,
-		LastSubmissionAttemptTime: metav1.Now(),
-=======
 	}
 
 	// Try submitting the application by running spark-submit.
@@ -734,12 +606,8 @@
 		c.recordSparkApplicationEvent(app)
 		glog.Errorf("failed to run spark-submit for SparkApplication %s/%s: %v", appToSubmit.Namespace, appToSubmit.Name, err)
 		return app
->>>>>>> ae48a02f
-	}
-	c.recordSparkApplicationEvent(app)
-
-<<<<<<< HEAD
-=======
+	}
+
 	// Submission Successful or Driver Pod Already exists.
 	glog.Infof("spark-submit completed for SparkApplication %s/%s", app.Namespace, app.Name)
 	// Update AppStatus to submitted.
@@ -753,18 +621,13 @@
 	}
 	c.recordSparkApplicationEvent(app)
 
->>>>>>> ae48a02f
 	// Add driver as a finalizer to prevent SparkApplication deletion till driver is deleted.
 	app = addFinalizer(app, sparkDriverRole)
 
 	// Create Spark UI Service.
 	service, err := createSparkUIService(app, c.kubeClient)
 	if err != nil {
-<<<<<<< HEAD
-		glog.Errorf("Failed to create UI service for SparkApplication %s/%s. Error: %v", app.Namespace, app.Name, err)
-=======
 		glog.Errorf("failed to create UI service for SparkApplication %s/%s: %v", app.Namespace, app.Name, err)
->>>>>>> ae48a02f
 	} else {
 		app.Status.DriverInfo.WebUIServiceName = service.serviceName
 		app.Status.DriverInfo.WebUIPort = service.nodePort
@@ -772,11 +635,7 @@
 		if c.ingressUrlFormat != "" {
 			ingress, err := createSparkUIIngress(app, *service, c.ingressUrlFormat, c.kubeClient)
 			if err != nil {
-<<<<<<< HEAD
-				glog.Errorf("Failed to create UI Ingress for SparkApplication %s/%s. Error: %v", app.Namespace, app.Name, err)
-=======
 				glog.Errorf("failed to create UI Ingress for SparkApplication %s/%s: %v", app.Namespace, app.Name, err)
->>>>>>> ae48a02f
 			} else {
 				app.Status.DriverInfo.WebUIIngressAddress = ingress.ingressUrl
 				app.Status.DriverInfo.WebUIIngressName = ingress.ingressName
@@ -910,22 +769,14 @@
 			app,
 			apiv1.EventTypeNormal,
 			"SparkApplicationSubmitted",
-<<<<<<< HEAD
-			"SparkApplication submitted successfully: %s",
-=======
 			"SparkApplication %s was submitted successfully",
->>>>>>> ae48a02f
 			app.Name)
 	case v1alpha1.FailedSubmissionState:
 		c.recorder.Eventf(
 			app,
 			apiv1.EventTypeWarning,
 			"SparkApplicationSubmissionFailed",
-<<<<<<< HEAD
-			"failed to create a submission for SparkApplication %s: %s",
-=======
 			"failed to submit SparkApplication %s: %s",
->>>>>>> ae48a02f
 			app.Name,
 			app.Status.AppState.ErrorMessage)
 	case v1alpha1.CompletedState:
