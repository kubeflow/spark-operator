/*
Copyright 2017 Google LLC

Licensed under the Apache License, Version 2.0 (the "License");
you may not use this file except in compliance with the License.
You may obtain a copy of the License at

    https://www.apache.org/licenses/LICENSE-2.0

Unless required by applicable law or agreed to in writing, software
distributed under the License is distributed on an "AS IS" BASIS,
WITHOUT WARRANTIES OR CONDITIONS OF ANY KIND, either express or implied.
See the License for the specific language governing permissions and
limitations under the License.
*/

package sparkapplication

import (
	"fmt"
	"os/exec"
	"reflect"
	"time"

	"github.com/golang/glog"
	"github.com/google/uuid"
	"golang.org/x/time/rate"
	apiv1 "k8s.io/api/core/v1"
	"k8s.io/apimachinery/pkg/api/errors"
	metav1 "k8s.io/apimachinery/pkg/apis/meta/v1"
	"k8s.io/apimachinery/pkg/labels"
	utilruntime "k8s.io/apimachinery/pkg/util/runtime"
	"k8s.io/apimachinery/pkg/util/wait"
	"k8s.io/client-go/informers"
	clientset "k8s.io/client-go/kubernetes"
	"k8s.io/client-go/kubernetes/scheme"
	typedcorev1 "k8s.io/client-go/kubernetes/typed/core/v1"
	v1 "k8s.io/client-go/listers/core/v1"
	"k8s.io/client-go/tools/cache"
	"k8s.io/client-go/tools/record"
	"k8s.io/client-go/util/workqueue"

	"github.com/GoogleCloudPlatform/spark-on-k8s-operator/pkg/apis/sparkoperator.k8s.io/v1beta1"
	crdclientset "github.com/GoogleCloudPlatform/spark-on-k8s-operator/pkg/client/clientset/versioned"
	crdscheme "github.com/GoogleCloudPlatform/spark-on-k8s-operator/pkg/client/clientset/versioned/scheme"
	crdinformers "github.com/GoogleCloudPlatform/spark-on-k8s-operator/pkg/client/informers/externalversions"
	crdlisters "github.com/GoogleCloudPlatform/spark-on-k8s-operator/pkg/client/listers/sparkoperator.k8s.io/v1beta1"
	"github.com/GoogleCloudPlatform/spark-on-k8s-operator/pkg/config"
	"github.com/GoogleCloudPlatform/spark-on-k8s-operator/pkg/util"
)

const (
	sparkExecutorIDLabel      = "spark-exec-id"
	podAlreadyExistsErrorCode = "code=409"
	queueTokenRefillRate      = 50
	queueTokenBucketSize      = 500
	maximumUpdateRetries      = 3
)

var (
	keyFunc     = cache.DeletionHandlingMetaNamespaceKeyFunc
	execCommand = exec.Command
)

// Controller manages instances of SparkApplication.
type Controller struct {
	crdClient         crdclientset.Interface
	kubeClient        clientset.Interface
	queue             workqueue.RateLimitingInterface
	cacheSynced       cache.InformerSynced
	recorder          record.EventRecorder
	metrics           *sparkAppMetrics
	applicationLister crdlisters.SparkApplicationLister
	podLister         v1.PodLister
	ingressURLFormat  string
}

// NewController creates a new Controller.
func NewController(
	crdClient crdclientset.Interface,
	kubeClient clientset.Interface,
	crdInformerFactory crdinformers.SharedInformerFactory,
	podInformerFactory informers.SharedInformerFactory,
	metricsConfig *util.MetricConfig,
	namespace string,
	ingressURLFormat string) *Controller {
	crdscheme.AddToScheme(scheme.Scheme)

	eventBroadcaster := record.NewBroadcaster()
	eventBroadcaster.StartLogging(glog.V(2).Infof)
	eventBroadcaster.StartRecordingToSink(&typedcorev1.EventSinkImpl{
		Interface: kubeClient.CoreV1().Events(namespace),
	})
	recorder := eventBroadcaster.NewRecorder(scheme.Scheme, apiv1.EventSource{Component: "spark-operator"})

	return newSparkApplicationController(crdClient, kubeClient, crdInformerFactory, podInformerFactory, recorder, metricsConfig, ingressURLFormat)
}

func newSparkApplicationController(
	crdClient crdclientset.Interface,
	kubeClient clientset.Interface,
	crdInformerFactory crdinformers.SharedInformerFactory,
	podInformerFactory informers.SharedInformerFactory,
	eventRecorder record.EventRecorder,
	metricsConfig *util.MetricConfig,
	ingressURLFormat string) *Controller {
	queue := workqueue.NewNamedRateLimitingQueue(&workqueue.BucketRateLimiter{Limiter: rate.NewLimiter(rate.Limit(queueTokenRefillRate), queueTokenBucketSize)},
		"spark-application-controller")

	controller := &Controller{
		crdClient:        crdClient,
		kubeClient:       kubeClient,
		recorder:         eventRecorder,
		queue:            queue,
		ingressURLFormat: ingressURLFormat,
	}

	if metricsConfig != nil {
		controller.metrics = newSparkAppMetrics(metricsConfig.MetricsPrefix, metricsConfig.MetricsLabels)
		controller.metrics.registerMetrics()
	}

	crdInformer := crdInformerFactory.Sparkoperator().V1beta1().SparkApplications()
	crdInformer.Informer().AddEventHandler(cache.ResourceEventHandlerFuncs{
		AddFunc:    controller.onAdd,
		UpdateFunc: controller.onUpdate,
		DeleteFunc: controller.onDelete,
	})
	controller.applicationLister = crdInformer.Lister()

	podsInformer := podInformerFactory.Core().V1().Pods()
	sparkPodEventHandler := newSparkPodEventHandler(controller.queue.AddRateLimited, controller.applicationLister)
	podsInformer.Informer().AddEventHandler(cache.ResourceEventHandlerFuncs{
		AddFunc:    sparkPodEventHandler.onPodAdded,
		UpdateFunc: sparkPodEventHandler.onPodUpdated,
		DeleteFunc: sparkPodEventHandler.onPodDeleted,
	})
	controller.podLister = podsInformer.Lister()

	controller.cacheSynced = func() bool {
		return crdInformer.Informer().HasSynced() && podsInformer.Informer().HasSynced()
	}

	return controller
}

// Start starts the Controller by registering a watcher for SparkApplication objects.
func (c *Controller) Start(workers int, stopCh <-chan struct{}) error {
	glog.Info("Starting the workers of the SparkApplication controller")
	for i := 0; i < workers; i++ {
		// runWorker will loop until "something bad" happens. Until will then rekick
		// the worker after one second.
		go wait.Until(c.runWorker, time.Second, stopCh)
	}

	// Wait for all involved caches to be synced, before processing items from the queue is started.
	if !cache.WaitForCacheSync(stopCh, c.cacheSynced) {
		return fmt.Errorf("timed out waiting for cache to sync")
	}
	return nil
}

// Stop stops the controller.
func (c *Controller) Stop() {
	glog.Info("Stopping the SparkApplication controller")
	c.queue.ShutDown()
}

// Callback function called when a new SparkApplication object gets created.
func (c *Controller) onAdd(obj interface{}) {
	app := obj.(*v1beta1.SparkApplication)
	v1beta1.SetSparkApplicationDefaults(app)
	glog.Infof("SparkApplication %s/%s was added, enqueueing it for submission", app.Namespace, app.Name)
	c.enqueue(app)
}

func (c *Controller) onUpdate(oldObj, newObj interface{}) {
	oldApp := oldObj.(*v1beta1.SparkApplication)
	newApp := newObj.(*v1beta1.SparkApplication)

	// The spec has changed. This is currently best effort as we can potentially miss updates
	// and end up in an inconsistent state.
	if !reflect.DeepEqual(oldApp.Spec, newApp.Spec) {
		// Force-set the application status to Invalidating which handles clean-up and application re-run.
		if _, err := c.updateApplicationStatusWithRetries(newApp, func(status *v1beta1.SparkApplicationStatus) {
			status.AppState.State = v1beta1.InvalidatingState
		}); err != nil {
			c.recorder.Eventf(
				newApp,
				apiv1.EventTypeWarning,
				"SparkApplicationSpecUpdateFailed",
				"failed to process spec update for SparkApplication %s: %v",
				newApp.Name,
				err)
			return
		}

		c.recorder.Eventf(
			newApp,
			apiv1.EventTypeNormal,
			"SparkApplicationSpecUpdateProcessed",
			"Successfully processed spec update for SparkApplication %s",
			newApp.Name)
	}

	glog.V(2).Infof("SparkApplication %s/%s was updated, enqueueing it", newApp.Namespace, newApp.Name)
	c.enqueue(newApp)
}

func (c *Controller) onDelete(obj interface{}) {
	var app *v1beta1.SparkApplication
	switch obj.(type) {
	case *v1beta1.SparkApplication:
		app = obj.(*v1beta1.SparkApplication)
	case cache.DeletedFinalStateUnknown:
		deletedObj := obj.(cache.DeletedFinalStateUnknown).Obj
		app = deletedObj.(*v1beta1.SparkApplication)
	}

	if app != nil {
		c.handleSparkApplicationDeletion(app)
		c.recorder.Eventf(
			app,
			apiv1.EventTypeNormal,
			"SparkApplicationDeleted",
			"SparkApplication %s was deleted",
			app.Name)
	}
}

// runWorker runs a single controller worker.
func (c *Controller) runWorker() {
	defer utilruntime.HandleCrash()
	for c.processNextItem() {
	}
}

func (c *Controller) processNextItem() bool {
	key, quit := c.queue.Get()

	if quit {
		return false
	}
	defer c.queue.Done(key)

	glog.V(2).Infof("Starting processing key: %q", key)
	defer glog.V(2).Infof("Ending processing key: %q", key)
	err := c.syncSparkApplication(key.(string))
	if err == nil {
		// Successfully processed the key or the key was not found so tell the queue to stop tracking
		// history for your key. This will reset things like failure counts for per-item rate limiting.
		c.queue.Forget(key)
		return true
	}

	// There was a failure so be sure to report it. This method allows for pluggable error handling
	// which can be used for things like cluster-monitoring
	utilruntime.HandleError(fmt.Errorf("failed to sync SparkApplication %q: %v", key, err))
	return true
}

<<<<<<< HEAD
=======
// Helper data structure to encapsulate current state of the driver pod.
type driverState struct {
	podName            string         // Name of the driver pod.
	sparkApplicationID string         // Spark application ID.
	nodeName           string         // Name of the node the driver pod runs on.
	podPhase           apiv1.PodPhase // Driver pod phase.
	completionTime     metav1.Time    // Time the driver completes.
	err                error          // Error if any found.

}

>>>>>>> 4c916e01
func (c *Controller) getAppPods(app *v1beta1.SparkApplication) ([]*apiv1.Pod, error) {
	// Fetch all the pods for the current run of the application.
	selector := labels.SelectorFromSet(labels.Set(getResourceLabels(app)))
	pods, err := c.podLister.Pods(app.Namespace).List(selector)
	if err != nil {
		return nil, fmt.Errorf("failed to get pods for SparkApplication %s/%s: %v", app.Namespace, app.Name, err)
	}

	return pods, nil
}

// Fetch driver pod from APIServer.
func (c *Controller) getDriverPodFromApiServer(app *v1beta1.SparkApplication) (*apiv1.Pod, error) {
	selector := labels.SelectorFromSet(map[string]string{config.SparkAppNameLabel: app.Name, config.SparkRoleLabel: config.SparkDriverRole})
	listOptions := metav1.ListOptions{LabelSelector: selector.String()}
	podsList, err := c.kubeClient.CoreV1().Pods(app.Namespace).List(listOptions)
	if err != nil {
		return nil, fmt.Errorf("failed to get driver pod for SparkApplication from APIServer %s/%s: %v", app.Namespace, app.Name, err)
	} else if podsList.Size() == 1 {
		return &podsList.Items[0], nil
	}
	return nil, nil
}

// getAndUpdateDriverState finds the driver pod of the application
// and updates the driver state based on the current phase of the pod.
func (c *Controller) getAndUpdateDriverState(app *v1beta1.SparkApplication) error {
	pods, err := c.getAppPods(app)
	if err != nil {
		return err
	}
	var driverPod *apiv1.Pod
	for _, pod := range pods {
		if util.IsDriverPod(pod) {
<<<<<<< HEAD
			driverPod = pod
=======
			currentDriverState = &driverState{
				podName:            pod.Name,
				nodeName:           pod.Spec.NodeName,
				podPhase:           pod.Status.Phase,
				sparkApplicationID: getSparkApplicationID(pod),
			}
			if pod.Status.Phase == apiv1.PodSucceeded || pod.Status.Phase == apiv1.PodFailed {
				currentDriverState.completionTime = metav1.Now()
			}
			// Fetch container ExitCode/Reason if Pod Failed.
			if pod.Status.Phase == apiv1.PodFailed {
				if len(pod.Status.ContainerStatuses) > 0 && pod.Status.ContainerStatuses[0].State.Terminated != nil {
					terminatedState := pod.Status.ContainerStatuses[0].State.Terminated
					currentDriverState.err = fmt.Errorf("driver pod failed with ExitCode: %d, Reason: %s", terminatedState.ExitCode, terminatedState.Reason)
				} else {
					currentDriverState.err = fmt.Errorf("driver container status missing.")
				}
			}
>>>>>>> 4c916e01
			break
		}
	}
	if driverPod == nil {
		// Driver Pod was not found in Informer cache. Try to fetch it from APIServer.
		glog.Infof("driver not found for SparkApplication: %s/%s. Trying to fetch driver from APIServer.", app.Namespace, app.Name)
		driverPod, err = c.getDriverPodFromApiServer(app)
		if err != nil {
			return err
		}
	}

	if driverPod != nil {
		newState := driverPodPhaseToApplicationState(driverPod.Status.Phase)
		// Only record a driver event if the application state (derived from the driver pod phase) has changed.
		if newState != app.Status.AppState.State {
			c.recordDriverEvent(app, driverPod.Status.Phase, driverPod.Name)
		}
		if newState != v1beta1.UnknownState {
			app.Status.DriverInfo.PodName = driverPod.Name
			app.Status.SparkApplicationID = getSparkApplicationID(driverPod)
			if driverPod.Spec.NodeName != "" {
				if nodeIP := c.getNodeIP(driverPod.Spec.NodeName); nodeIP != "" {
					app.Status.DriverInfo.WebUIAddress = fmt.Sprintf("%s:%d", nodeIP, app.Status.DriverInfo.WebUIPort)
				}
			}
			if app.Status.TerminationTime.IsZero() && driverPod.Status.Phase == apiv1.PodSucceeded || driverPod.Status.Phase == apiv1.PodFailed {
				app.Status.TerminationTime = metav1.Now()
			}
		}
		// Expose any errors to the users.
		if currentDriverState.err != nil {
			app.Status.AppState.ErrorMessage = currentDriverState.err.Error()
		}
		app.Status.AppState.State = newState
	} else {
		glog.Warningf("driver not found for SparkApplication: %s/%s. Marking SparkApplication as Failing.", app.Namespace, app.Name)
		// No driver Pod was found for it. This is likely because the driver Pod was deleted.
		// In this case, set the application state to FailingState.
		app.Status.AppState.ErrorMessage = "Driver Pod not found"
		app.Status.AppState.State = v1beta1.FailingState
		app.Status.TerminationTime = metav1.Now()
	}
	return nil
}

// getAndUpdateExecutorState lists the executor pods of the application
// and updates the executor state based on the current phase of the pods.
func (c *Controller) getAndUpdateExecutorState(app *v1beta1.SparkApplication) error {
	pods, err := c.getAppPods(app)
	if err != nil {
		return err
	}
	executorStateMap := make(map[string]v1beta1.ExecutorState)
	var executorApplicationID string
	for _, pod := range pods {
		if util.IsExecutorPod(pod) {
			newState := podPhaseToExecutorState(pod.Status.Phase)
			oldState, exists := app.Status.ExecutorState[pod.Name]
			// Only record an executor event if the executor state is new or it has changed.
			if !exists || newState != oldState {
				c.recordExecutorEvent(app, newState, pod.Name)
			}
			executorStateMap[pod.Name] = newState

			if executorApplicationID == "" {
				executorApplicationID = getSparkApplicationID(pod)
			}
		}
	}

	// ApplicationID label can be different on driver/executors. Prefer executor ApplicationID if set.
	// Refer https://issues.apache.org/jira/projects/SPARK/issues/SPARK-25922 for details.
	if executorApplicationID != "" {
		app.Status.SparkApplicationID = executorApplicationID
	}

	if app.Status.ExecutorState == nil {
		app.Status.ExecutorState = make(map[string]v1beta1.ExecutorState)
	}
	for name, execStatus := range executorStateMap {
		app.Status.ExecutorState[name] = execStatus
	}

	// Handle missing/deleted executors.
	for name, oldStatus := range app.Status.ExecutorState {
		_, exists := executorStateMap[name]
		if !isExecutorTerminated(oldStatus) && !exists {
			glog.Infof("Executor pod %s not found, assuming it was deleted.", name)
			app.Status.ExecutorState[name] = v1beta1.ExecutorFailedState
		}
	}

	return nil
}

func (c *Controller) getAndUpdateAppState(app *v1beta1.SparkApplication) error {
	if err := c.getAndUpdateDriverState(app); err != nil {
		return err
	}
	if err := c.getAndUpdateExecutorState(app); err != nil {
		return err
	}
	return nil
}

func (c *Controller) handleSparkApplicationDeletion(app *v1beta1.SparkApplication) {
	// SparkApplication deletion requested, lets delete driver pod.
	if err := c.deleteSparkResources(app); err != nil {
		glog.Errorf("failed to delete resources associated with deleted SparkApplication %s/%s: %v", app.Namespace, app.Name, err)
	}
}

// ShouldRetry determines if SparkApplication in a given state should be retried.
func shouldRetry(app *v1beta1.SparkApplication) bool {
	switch app.Status.AppState.State {
	case v1beta1.SucceedingState:
		return app.Spec.RestartPolicy.Type == v1beta1.Always
	case v1beta1.FailingState:
		if app.Spec.RestartPolicy.Type == v1beta1.Always {
			return true
		} else if app.Spec.RestartPolicy.Type == v1beta1.OnFailure {
			// We retry if we haven't hit the retry limit.
			if app.Spec.RestartPolicy.OnFailureRetries != nil && app.Status.ExecutionAttempts <= *app.Spec.RestartPolicy.OnFailureRetries {
				return true
			}
		}
	case v1beta1.FailedSubmissionState:
		if app.Spec.RestartPolicy.Type == v1beta1.Always {
			return true
		} else if app.Spec.RestartPolicy.Type == v1beta1.OnFailure {
			// We retry if we haven't hit the retry limit.
			if app.Spec.RestartPolicy.OnSubmissionFailureRetries != nil && app.Status.SubmissionAttempts <= *app.Spec.RestartPolicy.OnSubmissionFailureRetries {
				return true
			}
		}
	}
	return false
}

// State Machine for SparkApplication:
//+--------------------------------------------------------------------------------------------------------------------+
//|                                                                                                                    |
//|                +---------+                                                                                         |
//|                |         |                                                                                         |
//|                |         +                                                                                         |
//|                |Submission                                                                                         |
//|           +----> Failed  +-----+------------------------------------------------------------------+                |
//|           |    |         |     |                                                                  |                |
//|           |    |         |     |                                                                  |                |
//|           |    +----^----+     |                                                                  |                |
//|           |         |          |                                                                  |                |
//|           |         |          |                                                                  |                |
//|      +----+----+    |    +-----v----+          +----------+           +-----------+          +----v-----+          |
//|      |         |    |    |          |          |          |           |           |          |          |          |
//|      |         |    |    |          |          |          |           |           |          |		    |          |
//|      |   New   +---------> Submitted+----------> Running  +----------->  Failing  +---------->  Failed  |          |
//|      |         |    |    |          |          |          |           |           |          |          |          |
//|      |         |    |    |          |          |          |           |           |          |          |          |
//|      |         |    |    |          |          |          |           |           |          |          |          |
//|      +---------+    |    +----^-----+          +-----+----+           +-----+-----+          +----------+          |
//|                     |         |                      |                      |                                      |
//|                     |         |                      |                      |                                      |
//|    +------------+   |         |             +-------------------------------+                                      |
//|    |            |   |   +-----+-----+       |        |                +-----------+          +----------+          |
//|    |            |   |   |  Pending  |       |        |                |           |          |          |          |
//|    |            |   +---+   Rerun   <-------+        +---------------->Succeeding +---------->Completed |          |
//|    |Invalidating|       |           <-------+                         |           |          |          |          |
//|    |            +------->           |       |                         |           |          |          |          |
//|    |            |       |           |       |                         |           |          |          |          |
//|    |            |       +-----------+       |                         +-----+-----+          +----------+          |
//|    +------------+                           |                               |                                      |
//|                                             |                               |                                      |
//|                                             +-------------------------------+                                      |
//|                                                                                                                    |
//+--------------------------------------------------------------------------------------------------------------------+

func (c *Controller) syncSparkApplication(key string) error {
	namespace, name, err := cache.SplitMetaNamespaceKey(key)
	if err != nil {
		return fmt.Errorf("failed to get the namespace and name from key %s: %v", key, err)
	}
	app, err := c.getSparkApplication(namespace, name)
	if err != nil {
		return err
	}
	if app == nil {
		// SparkApplication not found.
		return nil
	}
	if !app.DeletionTimestamp.IsZero() {
		c.handleSparkApplicationDeletion(app)
		return nil
	}

	appToUpdate := app.DeepCopy()
	// Take action based on application state.
	switch appToUpdate.Status.AppState.State {
	case v1beta1.NewState:
		c.recordSparkApplicationEvent(appToUpdate)
		appToUpdate = c.submitSparkApplication(appToUpdate)
	case v1beta1.SucceedingState:
		if !shouldRetry(appToUpdate) {
			// Application is not subject to retry. Move to terminal CompletedState.
			appToUpdate.Status.AppState.State = v1beta1.CompletedState
			c.recordSparkApplicationEvent(appToUpdate)
		} else {
			if err := c.deleteSparkResources(appToUpdate); err != nil {
				glog.Errorf("failed to delete resources associated with SparkApplication %s/%s: %v",
					appToUpdate.Namespace, appToUpdate.Name, err)
				return err
			}
			appToUpdate.Status.AppState.State = v1beta1.PendingRerunState
		}
	case v1beta1.FailingState:
		if !shouldRetry(appToUpdate) {
			// Application is not subject to retry. Move to terminal FailedState.
			appToUpdate.Status.AppState.State = v1beta1.FailedState
			c.recordSparkApplicationEvent(appToUpdate)
		} else if hasRetryIntervalPassed(appToUpdate.Spec.RestartPolicy.OnFailureRetryInterval, appToUpdate.Status.ExecutionAttempts, appToUpdate.Status.TerminationTime) {
			if err := c.deleteSparkResources(appToUpdate); err != nil {
				glog.Errorf("failed to delete resources associated with SparkApplication %s/%s: %v",
					appToUpdate.Namespace, appToUpdate.Name, err)
				return err
			}
			appToUpdate.Status.AppState.ErrorMessage = ""
			appToUpdate.Status.AppState.State = v1beta1.PendingRerunState
		}
	case v1beta1.FailedSubmissionState:
		if !shouldRetry(appToUpdate) {
			// App will never be retried. Move to terminal FailedState.
			appToUpdate.Status.AppState.State = v1beta1.FailedState
			c.recordSparkApplicationEvent(appToUpdate)
		} else if hasRetryIntervalPassed(appToUpdate.Spec.RestartPolicy.OnSubmissionFailureRetryInterval, appToUpdate.Status.SubmissionAttempts, appToUpdate.Status.LastSubmissionAttemptTime) {
			appToUpdate = c.submitSparkApplication(appToUpdate)
		}
	case v1beta1.InvalidatingState:
		// Invalidate the current run and enqueue the SparkApplication for re-execution.
		if err := c.deleteSparkResources(appToUpdate); err != nil {
			glog.Errorf("failed to delete resources associated with SparkApplication %s/%s: %v",
				appToUpdate.Namespace, appToUpdate.Name, err)
			return err
		}
		c.clearStatus(&appToUpdate.Status)
		appToUpdate.Status.AppState.State = v1beta1.PendingRerunState
	case v1beta1.PendingRerunState:
		glog.V(2).Infof("SparkApplication %s/%s pending rerun", appToUpdate.Namespace, appToUpdate.Name)
		if c.validateSparkResourceDeletion(appToUpdate) {
			glog.V(2).Infof("Resources for SparkApplication %s/%s successfully deleted", appToUpdate.Namespace, appToUpdate.Name)
			c.recordSparkApplicationEvent(appToUpdate)
			c.clearStatus(&appToUpdate.Status)
			appToUpdate = c.submitSparkApplication(appToUpdate)
		}
	case v1beta1.SubmittedState, v1beta1.RunningState, v1beta1.UnknownState:
		if err := c.getAndUpdateAppState(appToUpdate); err != nil {
			return err
		}
	}

	if appToUpdate != nil {
		glog.V(2).Infof("Trying to update SparkApplication %s/%s, from: [%v] to [%v]", app.Namespace, app.Name, app.Status, appToUpdate.Status)
		err = c.updateStatusAndExportMetrics(app, appToUpdate)
		if err != nil {
			glog.Errorf("failed to update SparkApplication %s/%s: %v", app.Namespace, app.Name, err)
			return err
		}
	}

	return nil
}

// Helper func to determine if we have waited enough to retry the SparkApplication.
func hasRetryIntervalPassed(retryInterval *int64, attemptsDone int32, lastEventTime metav1.Time) bool {
	glog.V(3).Infof("retryInterval: %d , lastEventTime: %v, attempsDone: %d", retryInterval, lastEventTime, attemptsDone)
	if retryInterval == nil || lastEventTime.IsZero() || attemptsDone <= 0 {
		return false
	}

	// Retry if we have waited at-least equal to attempts*RetryInterval since we do a linear back-off.
	interval := time.Duration(*retryInterval) * time.Second * time.Duration(attemptsDone)
	currentTime := time.Now()
	glog.V(3).Infof("currentTime is %v, interval is %v", currentTime, interval)
	if currentTime.After(lastEventTime.Add(interval)) {
		return true
	}
	return false
}

// submitSparkApplication creates a new submission for the given SparkApplication and submits it using spark-submit.
func (c *Controller) submitSparkApplication(app *v1beta1.SparkApplication) *v1beta1.SparkApplication {
	if app.PrometheusMonitoringEnabled() {
		if err := configPrometheusMonitoring(app, c.kubeClient); err != nil {
			glog.Error(err)
		}
	}

	submissionID := uuid.New().String()
	submissionCmdArgs, err := buildSubmissionCommandArgs(app, submissionID)
	if err != nil {
		app.Status = v1beta1.SparkApplicationStatus{
			AppState: v1beta1.ApplicationState{
				State:        v1beta1.FailedSubmissionState,
				ErrorMessage: err.Error(),
			},
			SubmissionAttempts:        app.Status.SubmissionAttempts + 1,
			LastSubmissionAttemptTime: metav1.Now(),
		}
		return app
	}

	// Try submitting the application by running spark-submit.
	submitted, err := runSparkSubmit(newSubmission(submissionCmdArgs, app))
	if err != nil {
		app.Status = v1beta1.SparkApplicationStatus{
			AppState: v1beta1.ApplicationState{
				State:        v1beta1.FailedSubmissionState,
				ErrorMessage: err.Error(),
			},
			SubmissionAttempts:        app.Status.SubmissionAttempts + 1,
			LastSubmissionAttemptTime: metav1.Now(),
		}
		c.recordSparkApplicationEvent(app)
		glog.Errorf("failed to run spark-submit for SparkApplication %s/%s: %v", app.Namespace, app.Name, err)
		return app
	}
	if !submitted {
		// The application may not have been submitted even if err == nil, e.g., when some
		// state update caused an attempt to re-submit the application, in which case no
		// error gets returned from runSparkSubmit. If this is the case, we simply return.
		return app
	}

	glog.Infof("SparkApplication %s/%s has been submitted", app.Namespace, app.Name)
	app.Status = v1beta1.SparkApplicationStatus{
		SubmissionID: submissionID,
		AppState: v1beta1.ApplicationState{
			State: v1beta1.SubmittedState,
		},
		SubmissionAttempts:        app.Status.SubmissionAttempts + 1,
		ExecutionAttempts:         app.Status.ExecutionAttempts + 1,
		LastSubmissionAttemptTime: metav1.Now(),
	}
	c.recordSparkApplicationEvent(app)

	service, err := createSparkUIService(app, c.kubeClient)
	if err != nil {
		glog.Errorf("failed to create UI service for SparkApplication %s/%s: %v", app.Namespace, app.Name, err)
	} else {
		app.Status.DriverInfo.WebUIServiceName = service.serviceName
		app.Status.DriverInfo.WebUIPort = service.nodePort
		// Create UI Ingress if ingress-format is set.
		if c.ingressURLFormat != "" {
			ingress, err := createSparkUIIngress(app, *service, c.ingressURLFormat, c.kubeClient)
			if err != nil {
				glog.Errorf("failed to create UI Ingress for SparkApplication %s/%s: %v", app.Namespace, app.Name, err)
			} else {
				app.Status.DriverInfo.WebUIIngressAddress = ingress.ingressURL
				app.Status.DriverInfo.WebUIIngressName = ingress.ingressName
			}
		}
	}
	return app
}

func (c *Controller) updateApplicationStatusWithRetries(
	original *v1beta1.SparkApplication,
	updateFunc func(status *v1beta1.SparkApplicationStatus)) (*v1beta1.SparkApplication, error) {
	toUpdate := original.DeepCopy()

	var lastUpdateErr error
	for i := 0; i < maximumUpdateRetries; i++ {
		updateFunc(&toUpdate.Status)
		if reflect.DeepEqual(original.Status, toUpdate.Status) {
			return toUpdate, nil
		}
		_, err := c.crdClient.SparkoperatorV1beta1().SparkApplications(toUpdate.Namespace).Update(toUpdate)
		if err == nil {
			return toUpdate, nil
		}

		lastUpdateErr = err

		// Failed to update to the API server.
		// Get the latest version from the API server first and re-apply the update.
		name := toUpdate.Name
		toUpdate, err = c.crdClient.SparkoperatorV1beta1().SparkApplications(toUpdate.Namespace).Get(name,
			metav1.GetOptions{})
		if err != nil {
			glog.Errorf("failed to get SparkApplication %s/%s: %v", original.Namespace, name, err)
			return nil, err
		}
	}

	if lastUpdateErr != nil {
		glog.Errorf("failed to update SparkApplication %s/%s: %v", original.Namespace, original.Name, lastUpdateErr)
		return nil, lastUpdateErr
	}

	return toUpdate, nil
}

// updateStatusAndExportMetrics updates the status of the SparkApplication and export the metrics.
func (c *Controller) updateStatusAndExportMetrics(oldApp, newApp *v1beta1.SparkApplication) error {
	// Skip update if nothing changed.
	if reflect.DeepEqual(oldApp, newApp) {
		return nil
	}

	updatedApp, err := c.updateApplicationStatusWithRetries(oldApp, func(status *v1beta1.SparkApplicationStatus) {
		*status = newApp.Status
	})

	// Export metrics if the update was successful.
	if err == nil && c.metrics != nil {
		c.metrics.exportMetrics(oldApp, updatedApp)
	}

	return err
}

func (c *Controller) getSparkApplication(namespace string, name string) (*v1beta1.SparkApplication, error) {
	app, err := c.applicationLister.SparkApplications(namespace).Get(name)
	if err != nil {
		if errors.IsNotFound(err) {
			return nil, nil
		}
		return nil, err
	}
	return app, nil
}

// Delete the driver pod and optional UI resources (Service/Ingress) created for the application.
func (c *Controller) deleteSparkResources(app *v1beta1.SparkApplication) error {
	err := c.getAndUpdateDriverState(app)
	if err != nil {
		return err
	}
	driverPodName := app.Status.DriverInfo.PodName
	if driverPodName != "" {
		glog.V(2).Infof("Deleting pod %s in namespace %s", driverPodName, app.Namespace)
		err := c.kubeClient.CoreV1().Pods(app.Namespace).Delete(driverPodName, metav1.NewDeleteOptions(0))
		if err != nil && !errors.IsNotFound(err) {
			return err
		}
	}

	sparkUIServiceName := app.Status.DriverInfo.WebUIServiceName
	if sparkUIServiceName != "" {
		glog.V(2).Infof("Deleting Spark UI Service %s in namespace %s", sparkUIServiceName, app.Namespace)
		err := c.kubeClient.CoreV1().Services(app.Namespace).Delete(sparkUIServiceName, metav1.NewDeleteOptions(0))
		if err != nil && !errors.IsNotFound(err) {
			return err
		}
	}

	sparkUIIngressName := app.Status.DriverInfo.WebUIIngressName
	if sparkUIIngressName != "" {
		glog.V(2).Infof("Deleting Spark UI Ingress %s in namespace %s", sparkUIIngressName, app.Namespace)
		err := c.kubeClient.ExtensionsV1beta1().Ingresses(app.Namespace).Delete(sparkUIIngressName, metav1.NewDeleteOptions(0))
		if err != nil && !errors.IsNotFound(err) {
			return err
		}
	}

	return nil
}

// Validate that any Spark resources (driver/Service/Ingress) created for the application have been deleted.
func (c *Controller) validateSparkResourceDeletion(app *v1beta1.SparkApplication) bool {
	driverPodName := app.Status.DriverInfo.PodName
	if driverPodName != "" {
		_, err := c.kubeClient.CoreV1().Pods(app.Namespace).Get(driverPodName, metav1.GetOptions{})
		if err == nil || !errors.IsNotFound(err) {
			return false
		}
	}

	sparkUIServiceName := app.Status.DriverInfo.WebUIServiceName
	if sparkUIServiceName != "" {
		_, err := c.kubeClient.CoreV1().Services(app.Namespace).Get(sparkUIServiceName, metav1.GetOptions{})
		if err == nil || !errors.IsNotFound(err) {
			return false
		}
	}

	sparkUIIngressName := app.Status.DriverInfo.WebUIIngressName
	if sparkUIIngressName != "" {
		_, err := c.kubeClient.ExtensionsV1beta1().Ingresses(app.Namespace).Get(sparkUIIngressName, metav1.GetOptions{})
		if err == nil || !errors.IsNotFound(err) {
			return false
		}
	}

	return true
}

func (c *Controller) enqueue(obj interface{}) {
	key, err := keyFunc(obj)
	if err != nil {
		glog.Errorf("failed to get key for %v: %v", obj, err)
		return
	}

	c.queue.AddRateLimited(key)
}

// Return IP of the node. If no External IP is found, Internal IP will be returned
func (c *Controller) getNodeIP(nodeName string) string {
	node, err := c.kubeClient.CoreV1().Nodes().Get(nodeName, metav1.GetOptions{})
	if err != nil {
		glog.Errorf("failed to get node %s", nodeName)
		return ""
	}

	for _, address := range node.Status.Addresses {
		if address.Type == apiv1.NodeExternalIP {
			return address.Address
		}
	}
	for _, address := range node.Status.Addresses {
		if address.Type == apiv1.NodeInternalIP {
			return address.Address
		}
	}
	return ""
}

func (c *Controller) recordSparkApplicationEvent(app *v1beta1.SparkApplication) {
	switch app.Status.AppState.State {
	case v1beta1.NewState:
		c.recorder.Eventf(
			app,
			apiv1.EventTypeNormal,
			"SparkApplicationAdded",
			"SparkApplication %s was added, enqueuing it for submission",
			app.Name)
	case v1beta1.SubmittedState:
		c.recorder.Eventf(
			app,
			apiv1.EventTypeNormal,
			"SparkApplicationSubmitted",
			"SparkApplication %s was submitted successfully",
			app.Name)
	case v1beta1.FailedSubmissionState:
		c.recorder.Eventf(
			app,
			apiv1.EventTypeWarning,
			"SparkApplicationSubmissionFailed",
			"failed to submit SparkApplication %s: %s",
			app.Name,
			app.Status.AppState.ErrorMessage)
	case v1beta1.CompletedState:
		c.recorder.Eventf(
			app,
			apiv1.EventTypeNormal,
			"SparkApplicationCompleted",
			"SparkApplication %s completed",
			app.Name)
	case v1beta1.FailedState:
		c.recorder.Eventf(
			app,
			apiv1.EventTypeWarning,
			"SparkApplicationFailed",
			"SparkApplication %s failed: %s",
			app.Name,
			app.Status.AppState.ErrorMessage)
	case v1beta1.PendingRerunState:
		c.recorder.Eventf(
			app,
			apiv1.EventTypeWarning,
			"SparkApplicationPendingRerun",
			"SparkApplication %s is pending rerun",
			app.Name)
	}
}

func (c *Controller) recordDriverEvent(app *v1beta1.SparkApplication, phase apiv1.PodPhase, name string) {
	switch phase {
	case apiv1.PodSucceeded:
		c.recorder.Eventf(app, apiv1.EventTypeNormal, "SparkDriverCompleted", "Driver %s completed", name)
	case apiv1.PodPending:
		c.recorder.Eventf(app, apiv1.EventTypeNormal, "SparkDriverPending", "Driver %s is pending", name)
	case apiv1.PodRunning:
		c.recorder.Eventf(app, apiv1.EventTypeNormal, "SparkDriverRunning", "Driver %s is running", name)
	case apiv1.PodFailed:
		c.recorder.Eventf(app, apiv1.EventTypeWarning, "SparkDriverFailed", "Driver %s failed", name)
	case apiv1.PodUnknown:
		c.recorder.Eventf(app, apiv1.EventTypeWarning, "SparkDriverUnknownState", "Driver %s in unknown state", name)
	}
}

func (c *Controller) recordExecutorEvent(app *v1beta1.SparkApplication, state v1beta1.ExecutorState, name string) {
	switch state {
	case v1beta1.ExecutorCompletedState:
		c.recorder.Eventf(app, apiv1.EventTypeNormal, "SparkExecutorCompleted", "Executor %s completed", name)
	case v1beta1.ExecutorPendingState:
		c.recorder.Eventf(app, apiv1.EventTypeNormal, "SparkExecutorPending", "Executor %s is pending", name)
	case v1beta1.ExecutorRunningState:
		c.recorder.Eventf(app, apiv1.EventTypeNormal, "SparkExecutorRunning", "Executor %s is running", name)
	case v1beta1.ExecutorFailedState:
		c.recorder.Eventf(app, apiv1.EventTypeWarning, "SparkExecutorFailed", "Executor %s failed", name)
	case v1beta1.ExecutorUnknownState:
		c.recorder.Eventf(app, apiv1.EventTypeWarning, "SparkExecutorUnknownState", "Executor %s in unknown state", name)
	}
}

func (c *Controller) clearStatus(status *v1beta1.SparkApplicationStatus) {
	if status.AppState.State == v1beta1.InvalidatingState {
		status.SparkApplicationID = ""
		status.SubmissionAttempts = 0
		status.ExecutionAttempts = 0
		status.LastSubmissionAttemptTime = metav1.Time{}
		status.TerminationTime = metav1.Time{}
		status.ExecutorState = nil
	} else if status.AppState.State == v1beta1.PendingRerunState {
		status.SparkApplicationID = ""
		status.DriverInfo = v1beta1.DriverInfo{}
		status.ExecutorState = nil
	}
}<|MERGE_RESOLUTION|>--- conflicted
+++ resolved
@@ -259,20 +259,6 @@
 	return true
 }
 
-<<<<<<< HEAD
-=======
-// Helper data structure to encapsulate current state of the driver pod.
-type driverState struct {
-	podName            string         // Name of the driver pod.
-	sparkApplicationID string         // Spark application ID.
-	nodeName           string         // Name of the node the driver pod runs on.
-	podPhase           apiv1.PodPhase // Driver pod phase.
-	completionTime     metav1.Time    // Time the driver completes.
-	err                error          // Error if any found.
-
-}
-
->>>>>>> 4c916e01
 func (c *Controller) getAppPods(app *v1beta1.SparkApplication) ([]*apiv1.Pod, error) {
 	// Fetch all the pods for the current run of the application.
 	selector := labels.SelectorFromSet(labels.Set(getResourceLabels(app)))
@@ -307,28 +293,7 @@
 	var driverPod *apiv1.Pod
 	for _, pod := range pods {
 		if util.IsDriverPod(pod) {
-<<<<<<< HEAD
 			driverPod = pod
-=======
-			currentDriverState = &driverState{
-				podName:            pod.Name,
-				nodeName:           pod.Spec.NodeName,
-				podPhase:           pod.Status.Phase,
-				sparkApplicationID: getSparkApplicationID(pod),
-			}
-			if pod.Status.Phase == apiv1.PodSucceeded || pod.Status.Phase == apiv1.PodFailed {
-				currentDriverState.completionTime = metav1.Now()
-			}
-			// Fetch container ExitCode/Reason if Pod Failed.
-			if pod.Status.Phase == apiv1.PodFailed {
-				if len(pod.Status.ContainerStatuses) > 0 && pod.Status.ContainerStatuses[0].State.Terminated != nil {
-					terminatedState := pod.Status.ContainerStatuses[0].State.Terminated
-					currentDriverState.err = fmt.Errorf("driver pod failed with ExitCode: %d, Reason: %s", terminatedState.ExitCode, terminatedState.Reason)
-				} else {
-					currentDriverState.err = fmt.Errorf("driver container status missing.")
-				}
-			}
->>>>>>> 4c916e01
 			break
 		}
 	}
@@ -359,9 +324,14 @@
 				app.Status.TerminationTime = metav1.Now()
 			}
 		}
-		// Expose any errors to the users.
-		if currentDriverState.err != nil {
-			app.Status.AppState.ErrorMessage = currentDriverState.err.Error()
+		// Fetch container ExitCode/Reason if Pod Failed.
+		if driverPod.Status.Phase == apiv1.PodFailed {
+			if len(driverPod.Status.ContainerStatuses) > 0 && driverPod.Status.ContainerStatuses[0].State.Terminated != nil {
+				terminatedState := driverPod.Status.ContainerStatuses[0].State.Terminated
+				app.Status.AppState.ErrorMessage = fmt.Sprintf("driver pod failed with ExitCode: %d, Reason: %s", terminatedState.ExitCode, terminatedState.Reason)
+			} else {
+				app.Status.AppState.ErrorMessage = fmt.Sprintf("driver container status missing.")
+			}
 		}
 		app.Status.AppState.State = newState
 	} else {
