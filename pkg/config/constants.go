/*
Copyright 2017 Google LLC

Licensed under the Apache License, Version 2.0 (the "License");
you may not use this file except in compliance with the License.
You may obtain a copy of the License at

    https://www.apache.org/licenses/LICENSE-2.0

Unless required by applicable law or agreed to in writing, software
distributed under the License is distributed on an "AS IS" BASIS,
WITHOUT WARRANTIES OR CONDITIONS OF ANY KIND, either express or implied.
See the License for the specific language governing permissions and
limitations under the License.
*/

package config

const (
	// DefaultSparkConfDir is the default directory for Spark configuration files if not specified.
	// This directory is where the Spark ConfigMap is mounted in the driver and executor containers.
	DefaultSparkConfDir = "/etc/spark/conf"
	// SparkConfigMapVolumeName is the name of the ConfigMap volume of Spark configuration files.
	SparkConfigMapVolumeName = "spark-configmap-volume"
	// DefaultHadoopConfDir is the default directory for Spark configuration files if not specified.
	// This directory is where the Hadoop ConfigMap is mounted in the driver and executor containers.
	DefaultHadoopConfDir = "/etc/hadoop/conf"
	// HadoopConfigMapVolumeName is the name of the ConfigMap volume of Hadoop configuration files.
	HadoopConfigMapVolumeName = "hadoop-configmap-volume"
	// SparkConfDirEnvVar is the environment variable to add to the driver and executor Pods that point
	// to the directory where the Spark ConfigMap is mounted.
	SparkConfDirEnvVar = "SPARK_CONF_DIR"
	// HadoopConfDirEnvVar is the environment variable to add to the driver and executor Pods that point
	// to the directory where the Hadoop ConfigMap is mounted.
	HadoopConfDirEnvVar = "HADOOP_CONF_DIR"
)

const (
	// LabelAnnotationPrefix is the prefix of every labels and annotations added by the controller.
	LabelAnnotationPrefix = "sparkoperator.k8s.io/"
	// SparkConfigMapAnnotation is the name of the annotation added to the driver and executor Pods
	// that indicates the presence of a Spark ConfigMap that should be mounted to the driver and
	// executor Pods with the environment variable SPARK_CONF_DIR set to point to the mount path.
	SparkConfigMapAnnotation = LabelAnnotationPrefix + "spark-configmap"
	// HadoopConfigMapAnnotation is the name of the annotation added to the driver and executor Pods
	// that indicates the presence of a Hadoop ConfigMap that should be mounted to the driver and
	// executor Pods with the environment variable HADOOP_CONF_DIR set to point to the mount path.
	HadoopConfigMapAnnotation = LabelAnnotationPrefix + "hadoop-configmap"
	// GeneralConfigMapsAnnotationPrefix is the prefix of general annotations that specifies the name
	// and mount paths of additional ConfigMaps to be mounted.
	GeneralConfigMapsAnnotationPrefix = LabelAnnotationPrefix + "configmap."
	// VolumesAnnotationPrefix is the prefix of annotations that specify a Volume.
	VolumesAnnotationPrefix = LabelAnnotationPrefix + "volumes."
	// VolumeMountsAnnotationPrefix is the prefix of annotations that specify a VolumeMount.
	VolumeMountsAnnotationPrefix = LabelAnnotationPrefix + "volumemounts."
	// OwnerReferenceAnnotation is the name of the annotation added to the driver and executor Pods
	// that specifies the OwnerReference of the owning SparkApplication.
	OwnerReferenceAnnotation = LabelAnnotationPrefix + "ownerreference"
	// AffinityAnnotation is the name of the annotation added to the driver and executor Pods that
	// specifies the value of the Pod Affinity.
	AffinityAnnotation = LabelAnnotationPrefix + "affinity"
	// SparkAppNameLabel is the name of the label for the SparkApplication object name.
	SparkAppNameLabel = LabelAnnotationPrefix + "app-name"
	// LaunchedBySparkOperatorLabel is a label on Spark pods launched through the Spark Operator.
	LaunchedBySparkOperatorLabel = LabelAnnotationPrefix + "launched-by-spark-operator"
<<<<<<< HEAD

	// SparkApplicationIDLabel is the AppID set by the spark-distribution on the driver/executors Pods.
	SparkApplicationIDLabel = "spark-app-selector"
	// SparkRoleLabel is the driver/executor label set by the operator/spark-distribution on the driver/executors Pods.
	SparkRoleLabel = "spark-role"
=======
	// TolerationsAnnotationPrefix is the prefix of annotations that specify a Toleration.
	TolerationsAnnotationPrefix = LabelAnnotationPrefix + "tolerations."
>>>>>>> f350a23e
)

const (
	// SparkContainerImageKey is the configuration property for specifying the unified container image.
	SparkContainerImageKey = "spark.kubernetes.container.image"
	// SparkImagePullSecretKey is the configuration property for specifying the comma-separated list of image-pull
	// secrets.
	SparkImagePullSecretKey = "spark.kubernetes.container.image.pullSecrets"
	// SparkContainerImageKey is the configuration property for specifying the container image pull policy.
	SparkContainerImagePullPolicyKey = "spark.kubernetes.container.image.pullPolicy"
	// SparkNodeSelectorKeyPrefix is the configuration property prefix for specifying node selector for the pods.
	SparkNodeSelectorKeyPrefix = "spark.kubernetes.node.selector."
	// SparkDriverContainerImageKey is the configuration property for specifying a custom driver container image.
	SparkDriverContainerImageKey = "spark.kubernetes.driver.container.image"
	// SparkExecutorContainerImageKey is the configuration property for specifying a custom executor container image.
	SparkExecutorContainerImageKey = "spark.kubernetes.executor.container.image"
	// SparkDriverCoreLimitKey is the configuration property for specifying the hard CPU limit for the driver pod.
	SparkDriverCoreLimitKey = "spark.kubernetes.driver.limit.cores"
	// SparkDriverCoreLimitKey is the configuration property for specifying the hard CPU limit for the executor pods.
	SparkExecutorCoreLimitKey = "spark.kubernetes.executor.limit.cores"
	// SparkExecutorCoreRequestKey is the configuration property for specifying the physical CPU request for executors.
	SparkExecutorCoreRequestKey = "spark.kubernetes.executor.request.cores"
	// SparkDriverSecretKeyPrefix is the configuration property prefix for specifying secrets to be mounted into the
	// driver.
	SparkDriverSecretKeyPrefix = "spark.kubernetes.driver.secrets."
	// SparkDriverSecretKeyPrefix is the configuration property prefix for specifying secrets to be mounted into the
	// executors.
	SparkExecutorSecretKeyPrefix = "spark.kubernetes.executor.secrets."
	// SparkDriverSecretKeyRefKeyPrefix is the configuration property prefix for specifying environment variables
	// from SecretKeyRefs for the driver.
	SparkDriverSecretKeyRefKeyPrefix = "spark.kubernetes.driver.secretKeyRef."
	// SparkDriverSecretKeyRefKeyPrefix is the configuration property prefix for specifying environment variables
	// from SecretKeyRefs for the executors.
	SparkExecutorSecretKeyRefKeyPrefix = "spark.kubernetes.executor.secretKeyRef."
	// SparkDriverEnvVarConfigKeyPrefix is the Spark configuration prefix for setting environment variables
	// into the driver.
	SparkDriverEnvVarConfigKeyPrefix = "spark.kubernetes.driverEnv."
	// SparkExecutorEnvVarConfigKeyPrefix is the Spark configuration prefix for setting environment variables
	// into the executor.
	SparkExecutorEnvVarConfigKeyPrefix = "spark.executorEnv."
	// SparkDriverAnnotationKeyPrefix is the Spark configuration key prefix for annotations on the driver Pod.
	SparkDriverAnnotationKeyPrefix = "spark.kubernetes.driver.annotation."
	// SparkExecutorAnnotationKeyPrefix is the Spark configuration key prefix for annotations on the executor Pods.
	SparkExecutorAnnotationKeyPrefix = "spark.kubernetes.executor.annotation."
	// SparkDriverLabelKeyPrefix is the Spark configuration key prefix for labels on the driver Pod.
	SparkDriverLabelKeyPrefix = "spark.kubernetes.driver.label."
	// SparkExecutorLabelKeyPrefix is the Spark configuration key prefix for labels on the executor Pods.
	SparkExecutorLabelKeyPrefix = "spark.kubernetes.executor.label."
	// SparkDriverPodNameKey is the Spark configuration key for driver pod name.
	SparkDriverPodNameKey = "spark.kubernetes.driver.pod.name"
	// SparkDriverServiceAccountName is the Spark configuration key for specifying name of the Kubernetes service
	// account used by the driver pod.
	SparkDriverServiceAccountName = "spark.kubernetes.authenticate.driver.serviceAccountName"
	// SparkInitContainerImage is the Spark configuration key for specifying a custom init-container image.
	SparkInitContainerImage = "spark.kubernetes.initContainer.image"
	// SparkJarsDownloadDir is the Spark configuration key for specifying the download path in the driver and
	// executors for remote jars.
	SparkJarsDownloadDir = "spark.kubernetes.mountDependencies.jarsDownloadDir"
	// SparkFilesDownloadDir is the Spark configuration key for specifying the download path in the driver and
	// executors for remote files.
	SparkFilesDownloadDir = "spark.kubernetes.mountDependencies.filesDownloadDir"
	// SparkDownloadTimeout is the Spark configuration key for specifying the timeout in seconds of downloading
	// remote dependencies.
	SparkDownloadTimeout = "spark.kubernetes.mountDependencies.timeout"
	// SparkMaxSimultaneousDownloads is the Spark configuration key for specifying the maximum number of remote
	// dependencies to download.
	SparkMaxSimultaneousDownloads = "spark.kubernetes.mountDependencies.maxSimultaneousDownloads"
	// SparkWaitAppCompletion is the Spark configuration key for specifying whether to wait for application to complete.
	SparkWaitAppCompletion = "spark.kubernetes.submission.waitAppCompletion"
	// SparkPythonVersion is the Spark configuration key for specifying python version used.
	SparkPythonVersion = "spark.kubernetes.pyspark.pythonVersion"
	// SparkPythonVersion is the Spark configuration key for specifying memory overhead factor used for Non-JVM memory.
	SparkMemoryOverheadFactor = "spark.kubernetes.memoryOverheadFactor"
	// SparkDriverJavaOptions is the Spark configuration key for a string of extra JVM options to pass to driver.
	SparkDriverJavaOptions = "spark.driver.extraJavaOptions"
	// SparkExecutorJavaOptions is the Spark configuration key for a string of extra JVM options to pass to executors.
	SparkExecutorJavaOptions = "spark.executor.extraJavaOptions"
)

const (
	// GoogleApplicationCredentialsEnvVar is the environment variable used by the
	// Application Default Credentials mechanism. More details can be found at
	// https://developers.google.com/identity/protocols/application-default-credentials.
	GoogleApplicationCredentialsEnvVar = "GOOGLE_APPLICATION_CREDENTIALS"
	// ServiceAccountJSONKeyFileName is the assumed name of the service account
	// Json key file. This name is added to the service account secret mount path to
	// form the path to the Json key file referred to by GOOGLE_APPLICATION_CREDENTIALS.
	ServiceAccountJSONKeyFileName = "key.json"
	// HadoopTokenFileLocationEnvVar is the environment variable for specifying the location
	// where the file storing the Hadoop delegation token is located.
	HadoopTokenFileLocationEnvVar = "HADOOP_TOKEN_FILE_LOCATION"
	// HadoopDelegationTokenFileName is the assumed name of the file storing the Hadoop
	// delegation token. This name is added to the delegation token secret mount path to
	// form the path to the file referred to by HADOOP_TOKEN_FILE_LOCATION.
	HadoopDelegationTokenFileName = "hadoop.token"
)

const DefaultMetricsProperties = `
*.sink.jmx.class=org.apache.spark.metrics.sink.JmxSink
driver.source.jvm.class=org.apache.spark.metrics.source.JvmSource
executor.source.jvm.class=org.apache.spark.metrics.source.JvmSource`

const DefaultPrometheusConfiguration = `
lowercaseOutputName: true
attrNameSnakeCase: true
rules:
  - pattern: metrics<name=(\S+)/(\S+)\.driver\.(BlockManager|DAGScheduler|jvm)\.(\S+)><>Value
    name: spark_driver_$3_$4
    type: GAUGE
    labels:
      app_namespace: "$1"
      app_name: "$2"
  - pattern: metrics<name=(\S+)/(\S+)\.driver\.(\S+)\.StreamingMetrics\.streaming\.(\S+)><>Value
    name: spark_streaming_driver_$4
    type: GAUGE
    labels:
      app_namespace: "$1"
      app_name: "$2"
  - pattern: metrics<name=(\S+)/(\S+)\.driver\.spark\.streaming\.(\S+)\.(\S+)><>Value
    name: spark_structured_streaming_driver_$4
    type: GAUGE
    labels:
      app_namespace: "$1"
      app_name: "$2"
      query_name: "$3"
  - pattern: metrics<name=(\S+)/(\S+)\.(\S+)\.executor\.(\S+)><>Value
    name: spark_executor_$4
    type: GAUGE
    labels:
      app_namespace: "$1"
      app_name: "$2"
      executor_id: "$3"
  - pattern: metrics<name=(\S+)/(\S+)\.driver\.DAGScheduler\.(.*)><>Count
    name: spark_driver_DAGScheduler_$3_count
    type: COUNTER
    labels:
      app_namespace: "$1"
      app_name: "$2"
  - pattern: metrics<name=(\S+)/(\S+)\.driver\.HiveExternalCatalog\.(.*)><>Count
    name: spark_driver_HiveExternalCatalog_$3_count
    type: COUNTER
    labels:
      app_namespace: "$1"
      app_name: "$2"
  - pattern: metrics<name=(\S+)/(\S+)\.driver\.CodeGenerator\.(.*)><>Count
    name: spark_driver_CodeGenerator_$3_count
    type: COUNTER
    labels:
      app_namespace: "$1"
      app_name: "$2"
  - pattern: metrics<name=(\S+)/(\S+)\.driver\.LiveListenerBus\.(.*)><>Count
    name: spark_driver_LiveListenerBus_$3_count
    type: COUNTER
    labels:
      app_namespace: "$1"
      app_name: "$2"
  - pattern: metrics<name=(\S+)/(\S+)\.driver\.LiveListenerBus\.(.*)><>Value
    name: spark_driver_LiveListenerBus_$3
    type: GAUGE
    labels:
      app_namespace: "$1"
      app_name: "$2"
  - pattern: metrics<name=(\S+)/(\S+)\.(.*)\.executor\.(.*)><>Count
    name: spark_executor_$4_count
    type: COUNTER
    labels:
      app_namespace: "$1"
      app_name: "$2"
      executor_id: "$3"
  - pattern: metrics<name=(\S+)/(\S+)\.([0-9]+)\.(jvm|NettyBlockTransfer)\.(.*)><>Value
    name: spark_executor_$4_$5
    type: GAUGE
    labels:
      app_namespace: "$1"
      app_name: "$2"
      executor_id: "$3"
  - pattern: metrics<name=(\S+)/(\S+)\.([0-9]+)\.HiveExternalCatalog\.(.*)><>Count
    name: spark_executor_HiveExternalCatalog_$4_count
    type: COUNTER
    labels:
      app_namespace: "$1"
      app_name: "$2"
      executor_id: "$3"
  - pattern: metrics<name=(\S+)/(\S+)\.([0-9]+)\.CodeGenerator\.(.*)><>Count
    name: spark_executor_CodeGenerator_$4_count
    type: COUNTER
    labels:
      app_namespace: "$1"
      app_name: "$2"
      executor_id: "$3"
`
const DefaultPrometheusJavaAgentPort int32 = 8090<|MERGE_RESOLUTION|>--- conflicted
+++ resolved
@@ -63,16 +63,14 @@
 	SparkAppNameLabel = LabelAnnotationPrefix + "app-name"
 	// LaunchedBySparkOperatorLabel is a label on Spark pods launched through the Spark Operator.
 	LaunchedBySparkOperatorLabel = LabelAnnotationPrefix + "launched-by-spark-operator"
-<<<<<<< HEAD
 
 	// SparkApplicationIDLabel is the AppID set by the spark-distribution on the driver/executors Pods.
 	SparkApplicationIDLabel = "spark-app-selector"
 	// SparkRoleLabel is the driver/executor label set by the operator/spark-distribution on the driver/executors Pods.
 	SparkRoleLabel = "spark-role"
-=======
+
 	// TolerationsAnnotationPrefix is the prefix of annotations that specify a Toleration.
 	TolerationsAnnotationPrefix = LabelAnnotationPrefix + "tolerations."
->>>>>>> f350a23e
 )
 
 const (
