--- conflicted
+++ resolved
@@ -240,12 +240,9 @@
 	// Monitoring configures how monitoring is handled.
 	// Optional.
 	Monitoring *MonitoringSpec `json:"monitoring,omitempty"`
-<<<<<<< HEAD
-=======
 	// BatchScheduler configures which batch scheduler will be used for scheduling
 	// Optional.
 	BatchScheduler *string `json:"batchScheduler,omitempty"`
->>>>>>> 6f35a115
 	// ServiceAccount is the name of the Kubernetes ServiceAccount used to run the
 	// submission Job Pod that runs spark-submit to submit an application.
 	ServiceAccount *string `json:"serviceAccount,omitempty"`
