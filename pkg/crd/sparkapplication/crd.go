/*
Copyright 2017 Google LLC

Licensed under the Apache License, Version 2.0 (the "License");
you may not use this file except in compliance with the License.
You may obtain a copy of the License at

    https://www.apache.org/licenses/LICENSE-2.0

Unless required by applicable law or agreed to in writing, software
distributed under the License is distributed on an "AS IS" BASIS,
WITHOUT WARRANTIES OR CONDITIONS OF ANY KIND, either express or implied.
See the License for the specific language governing permissions and
limitations under the License.
*/

package sparkapplication

import (
	"reflect"

	apiextensionsv1beta1 "k8s.io/apiextensions-apiserver/pkg/apis/apiextensions/v1beta1"
	metav1 "k8s.io/apimachinery/pkg/apis/meta/v1"

	"github.com/GoogleCloudPlatform/spark-on-k8s-operator/pkg/apis/sparkoperator.k8s.io"
	"github.com/GoogleCloudPlatform/spark-on-k8s-operator/pkg/apis/sparkoperator.k8s.io/v1alpha1"
)

// CRD metadata.
const (
	Plural    = "sparkapplications"
	Singular  = "sparkapplication"
	ShortName = "sparkapp"
	Group     = sparkoperator.GroupName
	Version   = v1alpha1.Version
	FullName  = Plural + "." + Group
)

func GetCRD() *apiextensionsv1beta1.CustomResourceDefinition {
	return &apiextensionsv1beta1.CustomResourceDefinition{
		ObjectMeta: metav1.ObjectMeta{
			Name: FullName,
		},
		Spec: apiextensionsv1beta1.CustomResourceDefinitionSpec{
			Group:   Group,
			Version: Version,
			Scope:   apiextensionsv1beta1.NamespaceScoped,
			Names: apiextensionsv1beta1.CustomResourceDefinitionNames{
				Plural:     Plural,
				Singular:   Singular,
				ShortNames: []string{ShortName},
				Kind:       reflect.TypeOf(v1alpha1.SparkApplication{}).Name(),
			},
			Validation: getCustomResourceValidation(),
		},
	}
}

func getCustomResourceValidation() *apiextensionsv1beta1.CustomResourceValidation {
	return &apiextensionsv1beta1.CustomResourceValidation{
		OpenAPIV3Schema: &apiextensionsv1beta1.JSONSchemaProps{
			Properties: map[string]apiextensionsv1beta1.JSONSchemaProps{
				"spec": {
					Properties: map[string]apiextensionsv1beta1.JSONSchemaProps{
						"type": {
							Enum: []apiextensionsv1beta1.JSON{
								{Raw: []byte(`"Java"`)},
								{Raw: []byte(`"Scala"`)},
								{Raw: []byte(`"Python"`)},
								{Raw: []byte(`"R"`)},
							},
						},
						"mode": {
							Enum: []apiextensionsv1beta1.JSON{
								{Raw: []byte(`"cluster"`)},
								{Raw: []byte(`"client"`)},
							},
						},
						"driver": {
							Properties: map[string]apiextensionsv1beta1.JSONSchemaProps{
								"cores": {
									Type:             "number",
									Minimum:          float64Ptr(0),
									ExclusiveMinimum: true,
								},
								"podName": {
									Pattern: "[a-z0-9]([-a-z0-9]*[a-z0-9])?(\\.[a-z0-9]([-a-z0-9]*[a-z0-9])?)*",
								},
							},
						},
						"executor": {
							Properties: map[string]apiextensionsv1beta1.JSONSchemaProps{
								"cores": {
									Type:             "number",
									Minimum:          float64Ptr(0),
									ExclusiveMinimum: true,
								},
								"instances": {
									Type:    "integer",
									Minimum: float64Ptr(1),
								},
							},
						},
						"deps": {
							Properties: map[string]apiextensionsv1beta1.JSONSchemaProps{
								"downloadTimeout": {
									Type:    "integer",
									Minimum: float64Ptr(1),
								},
								"maxSimultaneousDownloads": {
									Type:    "integer",
									Minimum: float64Ptr(1),
								},
							},
						},
						"restartPolicy": {
							Properties: map[string]apiextensionsv1beta1.JSONSchemaProps{
								"type": {
									Enum: []apiextensionsv1beta1.JSON{
										{Raw: []byte(`"Never"`)},
										{Raw: []byte(`"OnFailure"`)},
										{Raw: []byte(`"Always"`)},
									},
								},
								"onSubmissionFailureRetries": {
									Type:    "integer",
									Minimum: float64Ptr(0),
								},
								"onFailureRetries": {
									Type:    "integer",
									Minimum: float64Ptr(0),
								},
								"onSubmissionFailureRetryInterval": {
									Type:    "integer",
									Minimum: float64Ptr(1),
								},
								"onFailureRetryInterval": {
									Type:    "integer",
									Minimum: float64Ptr(1),
								},
							},
						},
<<<<<<< HEAD
=======
						"maxSubmissionRetries": {
							Type:    "integer",
							Minimum: float64Ptr(1),
						},
						"submissionRetryInterval": {
							Type:    "integer",
							Minimum: float64Ptr(1),
						},
						"pythonVersion": {
							Enum: []apiextensionsv1beta1.JSON{
								{Raw: []byte(`"2"`)},
								{Raw: []byte(`"3"`)},
							},
						},
						"monitoring": {
							Properties: map[string]apiextensionsv1beta1.JSONSchemaProps{
								"prometheus": {
									Properties: map[string]apiextensionsv1beta1.JSONSchemaProps{
										"port": {
											Type:    "integer",
											Minimum: float64Ptr(1024),
											Maximum: float64Ptr(49151),
										},
									},
								},
							},
						},
>>>>>>> 90e246fa
					},
				},
			},
		},
	}
}

func float64Ptr(f float64) *float64 {
	return &f
}<|MERGE_RESOLUTION|>--- conflicted
+++ resolved
@@ -140,16 +140,6 @@
 								},
 							},
 						},
-<<<<<<< HEAD
-=======
-						"maxSubmissionRetries": {
-							Type:    "integer",
-							Minimum: float64Ptr(1),
-						},
-						"submissionRetryInterval": {
-							Type:    "integer",
-							Minimum: float64Ptr(1),
-						},
 						"pythonVersion": {
 							Enum: []apiextensionsv1beta1.JSON{
 								{Raw: []byte(`"2"`)},
@@ -169,7 +159,6 @@
 								},
 							},
 						},
->>>>>>> 90e246fa
 					},
 				},
 			},
