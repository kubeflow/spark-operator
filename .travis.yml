#
# Copyright 2017 Google LLC
#
# Licensed under the Apache License, Version 2.0 (the "License");
# you may not use this file except in compliance with the License.
# You may obtain a copy of the License at
#
#     https://www.apache.org/licenses/LICENSE-2.0
#
# Unless required by applicable law or agreed to in writing, software
# distributed under the License is distributed on an "AS IS" BASIS,
# WITHOUT WARRANTIES OR CONDITIONS OF ANY KIND, either express or implied.
# See the License for the specific language governing permissions and
# limitations under the License.
#

language: go

go:
  - 1.12.x

env:
<<<<<<< HEAD
  - DEP_VERSION="0.5.1"
=======
  - DEP_VERSION="0.5.3"
>>>>>>> d28a4481

before_install:
  # Download the binary to bin folder in $GOPATH
  - curl -L -s https://github.com/golang/dep/releases/download/v${DEP_VERSION}/dep-linux-amd64 -o $GOPATH/bin/dep
  # Make the binary executable
  - chmod +x $GOPATH/bin/dep

install:
  - dep ensure

go_import_path: github.com/GoogleCloudPlatform/spark-on-k8s-operator

script:
  - go test -v ./...
  - ./.travis.gofmt.sh


<|MERGE_RESOLUTION|>--- conflicted
+++ resolved
@@ -20,11 +20,7 @@
   - 1.12.x
 
 env:
-<<<<<<< HEAD
-  - DEP_VERSION="0.5.1"
-=======
   - DEP_VERSION="0.5.3"
->>>>>>> d28a4481
 
 before_install:
   # Download the binary to bin folder in $GOPATH
