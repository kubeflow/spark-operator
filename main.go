--- conflicted
+++ resolved
@@ -27,7 +27,6 @@
 	"time"
 
 	"github.com/golang/glog"
-	arv1beta1 "k8s.io/api/admissionregistration/v1beta1"
 	apiv1 "k8s.io/api/core/v1"
 	apiextensionsclient "k8s.io/apiextensions-apiserver/pkg/client/clientset/clientset"
 	metav1 "k8s.io/apimachinery/pkg/apis/meta/v1"
@@ -51,7 +50,6 @@
 )
 
 var (
-<<<<<<< HEAD
 	master            = flag.String("master", "", "The address of the Kubernetes API server. Overrides any value in kubeconfig. Only required if out-of-cluster.")
 	kubeConfig        = flag.String("kubeConfig", "", "Path to a kube config. Only required if out-of-cluster.")
 	installCRDs       = flag.Bool("install-crds", true, "Whether to install CRDs")
@@ -64,27 +62,6 @@
 	metricsEndpoint   = flag.String("metrics-endpoint", "/metrics", "Metrics endpoint.")
 	metricsPrefix     = flag.String("metrics-prefix", "", "Prefix for the metrics.")
 	ingressUrlFormat  = flag.String("ingress-url-format", "", "Ingress URL format.")
-=======
-	master                   = flag.String("master", "", "The address of the Kubernetes API server. Overrides any value in kubeconfig. Only required if out-of-cluster.")
-	kubeConfig               = flag.String("kubeConfig", "", "Path to a kube config. Only required if out-of-cluster.")
-	installCRDs              = flag.Bool("install-crds", true, "Whether to install CRDs")
-	controllerThreads        = flag.Int("controller-threads", 10, "Number of worker threads used by the SparkApplication controller.")
-	resyncInterval           = flag.Int("resync-interval", 30, "Informer resync interval in seconds.")
-	namespace                = flag.String("namespace", apiv1.NamespaceAll, "The Kubernetes namespace to manage. Will manage custom resource objects of the managed CRD types for the whole cluster if unset.")
-	enableWebhook            = flag.Bool("enable-webhook", false, "Whether to enable the mutating admission webhook for admitting and patching Spark pods.")
-	webhookFailOnError       = flag.Bool("webhook-fail-on-error", false, "Whether Kubernetes should reject requests when the webhook fails.")
-	webhookNamespaceSelector = flag.String("webhook-namespace-selector", "", "The webhook will only operate on namespaces with this label, specified in the form key=value. Required if webhook-fail-on-error is true.")
-	webhookConfigName        = flag.String("webhook-config-name", "spark-webhook-config", "The name of the MutatingWebhookConfiguration and ValidatingWebhookConfigurationobjects to create.")
-	webhookCertDir           = flag.String("webhook-cert-dir", "/etc/webhook-certs", "The directory where x509 certificate and key files are stored.")
-	webhookSvcNamespace      = flag.String("webhook-svc-namespace", "spark-operator", "The namespace of the Service for the webhook server.")
-	webhookSvcName           = flag.String("webhook-svc-name", "spark-webhook", "The name of the Service for the webhook server.")
-	webhookPort              = flag.Int("webhook-port", 8080, "Service port of the webhook server.")
-	enableMetrics            = flag.Bool("enable-metrics", false, "Whether to enable the metrics endpoint.")
-	metricsPort              = flag.String("metrics-port", "10254", "Port for the metrics endpoint.")
-	metricsEndpoint          = flag.String("metrics-endpoint", "/metrics", "Metrics endpoint.")
-	metricsPrefix            = flag.String("metrics-prefix", "", "Prefix for the metrics.")
-	ingressUrlFormat         = flag.String("ingress-url-format", "", "Ingress URL format.")
->>>>>>> 22ce6c4e
 )
 
 func main() {
@@ -160,19 +137,7 @@
 
 	var hook *webhook.WebHook
 	if *enableWebhook {
-		if *webhookFailOnError && *webhookNamespaceSelector == "" {
-			glog.Fatal("webhook-namespace-selector must be set when webhook-fail-on-error is true.")
-		}
-		var err error
-<<<<<<< HEAD
 		hook, err = webhook.New(kubeClient, crInformerFactory, *namespace)
-=======
-		failurePolicy := arv1beta1.Ignore
-		if *webhookFailOnError {
-			failurePolicy = arv1beta1.Fail
-		}
-		hook, err = webhook.New(kubeClient, crInformerFactory, *webhookCertDir, *webhookSvcNamespace, *webhookSvcName, *webhookPort, failurePolicy, *webhookNamespaceSelector, *namespace)
->>>>>>> 22ce6c4e
 		if err != nil {
 			glog.Fatal(err)
 		}
