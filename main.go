/*
Copyright 2017 Google LLC

Licensed under the Apache License, Version 2.0 (the "License");
you may not use this file except in compliance with the License.
You may obtain a copy of the License at

    https://www.apache.org/licenses/LICENSE-2.0

Unless required by applicable law or agreed to in writing, software
distributed under the License is distributed on an "AS IS" BASIS,
WITHOUT WARRANTIES OR CONDITIONS OF ANY KIND, either express or implied.
See the License for the specific language governing permissions and
limitations under the License.
*/

//go:generate hack/update-codegen.sh

package main

import (
	"context"
	"flag"
	"fmt"
	"os"
	"os/signal"
	"syscall"
	"time"

	"github.com/golang/glog"
	apiv1 "k8s.io/api/core/v1"
	apiextensionsclient "k8s.io/apiextensions-apiserver/pkg/client/clientset/clientset"
	metav1 "k8s.io/apimachinery/pkg/apis/meta/v1"
	"k8s.io/apimachinery/pkg/util/clock"
	"k8s.io/client-go/informers"
	clientset "k8s.io/client-go/kubernetes"
	_ "k8s.io/client-go/plugin/pkg/client/auth/gcp"
	"k8s.io/client-go/rest"
	"k8s.io/client-go/tools/clientcmd"
	"k8s.io/client-go/tools/leaderelection"
	"k8s.io/client-go/tools/leaderelection/resourcelock"
	"k8s.io/client-go/tools/record"

	crclientset "github.com/GoogleCloudPlatform/spark-on-k8s-operator/pkg/client/clientset/versioned"
	crinformers "github.com/GoogleCloudPlatform/spark-on-k8s-operator/pkg/client/informers/externalversions"
	operatorConfig "github.com/GoogleCloudPlatform/spark-on-k8s-operator/pkg/config"
	"github.com/GoogleCloudPlatform/spark-on-k8s-operator/pkg/controller/scheduledsparkapplication"
	"github.com/GoogleCloudPlatform/spark-on-k8s-operator/pkg/controller/sparkapplication"
	"github.com/GoogleCloudPlatform/spark-on-k8s-operator/pkg/crd"
	"github.com/GoogleCloudPlatform/spark-on-k8s-operator/pkg/util"
	"github.com/GoogleCloudPlatform/spark-on-k8s-operator/pkg/webhook"
)

var (
<<<<<<< HEAD
	master                         = flag.String("master", "", "The address of the Kubernetes API server. Overrides any value in kubeconfig. Only required if out-of-cluster.")
	kubeConfig                     = flag.String("kubeConfig", "", "Path to a kube config. Only required if out-of-cluster.")
	installCRDs                    = flag.Bool("install-crds", true, "Whether to install CRDs")
	controllerThreads              = flag.Int("controller-threads", 10, "Number of worker threads used by the SparkApplication controller.")
	resyncInterval                 = flag.Int("resync-interval", 30, "Informer resync interval in seconds.")
	namespace                      = flag.String("namespace", apiv1.NamespaceAll, "The Kubernetes namespace to manage. Will manage custom resource objects of the managed CRD types for the whole cluster if unset.")
	enableWebhook                  = flag.Bool("enable-webhook", false, "Whether to enable the mutating admission webhook for admitting and patching Spark pods.")
	enableMetrics                  = flag.Bool("enable-metrics", false, "Whether to enable the metrics endpoint.")
	metricsPort                    = flag.String("metrics-port", "10254", "Port for the metrics endpoint.")
	metricsEndpoint                = flag.String("metrics-endpoint", "/metrics", "Metrics endpoint.")
	metricsPrefix                  = flag.String("metrics-prefix", "", "Prefix for the metrics.")
	ingressUrlFormat               = flag.String("ingress-url-format", "", "Ingress URL format.")
	enableResourceQuotaEnforcement = flag.Bool("enable-resource-quota-enforcement", false, "Whether to enable ResourceQuota enforcement for SparkApplication resources. Requires the webhook to be enabled.")
=======
	master                      = flag.String("master", "", "The address of the Kubernetes API server. Overrides any value in kubeconfig. Only required if out-of-cluster.")
	kubeConfig                  = flag.String("kubeConfig", "", "Path to a kube config. Only required if out-of-cluster.")
	installCRDs                 = flag.Bool("install-crds", true, "Whether to install CRDs")
	controllerThreads           = flag.Int("controller-threads", 10, "Number of worker threads used by the SparkApplication controller.")
	resyncInterval              = flag.Int("resync-interval", 30, "Informer resync interval in seconds.")
	namespace                   = flag.String("namespace", apiv1.NamespaceAll, "The Kubernetes namespace to manage. Will manage custom resource objects of the managed CRD types for the whole cluster if unset.")
	enableWebhook               = flag.Bool("enable-webhook", false, "Whether to enable the mutating admission webhook for admitting and patching Spark pods.")
	enableMetrics               = flag.Bool("enable-metrics", false, "Whether to enable the metrics endpoint.")
	metricsPort                 = flag.String("metrics-port", "10254", "Port for the metrics endpoint.")
	metricsEndpoint             = flag.String("metrics-endpoint", "/metrics", "Metrics endpoint.")
	metricsPrefix               = flag.String("metrics-prefix", "", "Prefix for the metrics.")
	ingressURLFormat            = flag.String("ingress-url-format", "", "Ingress URL format.")
	enableLeaderElection        = flag.Bool("leader-election", false, "Enable Spark operator leader election.")
	leaderElectionLockNamespace = flag.String("leader-election-lock-namespace", "spark-operator", "Namespace in which to create the ConfigMap for leader election.")
	leaderElectionLockName      = flag.String("leader-election-lock-name", "spark-operator-lock", "Name of the ConfigMap for leader election.")
	leaderElectionLeaseDuration = flag.Duration("leader-election-lease-duration", 15*time.Second, "Leader election lease duration.")
	leaderElectionRenewDeadline = flag.Duration("leader-election-renew-deadline", 14*time.Second, "Leader election renew deadline.")
	leaderElectionRetryPeriod   = flag.Duration("leader-election-retry-period", 4*time.Second, "Leader election retry period.")
>>>>>>> c5d04ab4
)

func main() {
	var metricsLabels util.ArrayFlags
	flag.Var(&metricsLabels, "metrics-labels", "Labels for the metrics")
	flag.Parse()

	// Create the client config. Use kubeConfig if given, otherwise assume in-cluster.
	config, err := buildConfig(*master, *kubeConfig)
	if err != nil {
		glog.Fatal(err)
	}
	kubeClient, err := clientset.NewForConfig(config)
	if err != nil {
		glog.Fatal(err)
	}

	signalCh := make(chan os.Signal, 1)
	signal.Notify(signalCh, syscall.SIGINT, syscall.SIGTERM)

	stopCh := make(chan struct{}, 1)
	startCh := make(chan struct{}, 1)

	if *enableLeaderElection {
		hostname, err := os.Hostname()
		if err != nil {
			glog.Fatal(err)
		}
		resourceLock, err := resourcelock.New(resourcelock.ConfigMapsResourceLock, *leaderElectionLockNamespace, *leaderElectionLockName, kubeClient.CoreV1(), resourcelock.ResourceLockConfig{
			Identity: hostname,
			// TODO: This is a workaround for a nil dereference in client-go. This line can be removed when that dependency is updated.
			EventRecorder: &record.FakeRecorder{},
		})
		if err != nil {
			glog.Fatal(err)
		}

		electionCfg := leaderelection.LeaderElectionConfig{
			Lock:          resourceLock,
			LeaseDuration: *leaderElectionLeaseDuration,
			RenewDeadline: *leaderElectionRenewDeadline,
			RetryPeriod:   *leaderElectionRetryPeriod,
			Callbacks: leaderelection.LeaderCallbacks{
				OnStartedLeading: func(c context.Context) {
					close(startCh)
				},
				OnStoppedLeading: func() {
					close(stopCh)
				},
			},
		}

		elector, err := leaderelection.NewLeaderElector(electionCfg)
		if err != nil {
			glog.Fatal(err)
		}

		go elector.Run(context.Background())
	}

	glog.Info("Starting the Spark Operator")

	crClient, err := crclientset.NewForConfig(config)
	if err != nil {
		glog.Fatal(err)
	}
	apiExtensionsClient, err := apiextensionsclient.NewForConfig(config)
	if err != nil {
		glog.Fatal(err)
	}

	if *installCRDs {
		err = crd.CreateOrUpdateCRDs(apiExtensionsClient)
		if err != nil {
			glog.Fatal(err)
		}
	}

	crInformerFactory := buildCustomResourceInformerFactory(crClient)
	podInformerFactory := buildPodInformerFactory(kubeClient)

	// Start the informer factory that in turn starts the informer.
	go crInformerFactory.Start(stopCh)
	go podInformerFactory.Start(stopCh)

	var hook *webhook.WebHook
	if *enableWebhook {
<<<<<<< HEAD
		var coreV1InformerFactory informers.SharedInformerFactory
		if *enableResourceQuotaEnforcement {
			coreV1InformerFactory = buildCoreV1InformerFactory(kubeClient)
		}
		hook, err = webhook.New(kubeClient, crInformerFactory, *namespace, *enableResourceQuotaEnforcement, coreV1InformerFactory)
		if err != nil {
			glog.Fatal(err)
		}

		if *enableResourceQuotaEnforcement {
			go coreV1InformerFactory.Start(stopCh)
		}

		if err = hook.Start(stopCh); err != nil {
=======
		var err error
		// Don't deregister webhook on exit if leader election enabled (i.e. multiple webhooks running)
		hook, err = webhook.New(kubeClient, crInformerFactory, *namespace, !*enableLeaderElection)
		if err != nil {
			glog.Fatal(err)
		}
		if err = hook.Start(); err != nil {
>>>>>>> c5d04ab4
			glog.Fatal(err)
		}
	} else if *enableResourceQuotaEnforcement {
		glog.Fatal("Webhook must be enabled to use resource quota enforcement.")
	}

	if *enableLeaderElection {
		glog.Info("Waiting to be elected leader before starting application controller and metrics threads")
		<-startCh
	}

	var metricConfig *util.MetricConfig
	if *enableMetrics {
		metricConfig = &util.MetricConfig{
			MetricsEndpoint: *metricsEndpoint,
			MetricsPort:     *metricsPort,
			MetricsPrefix:   *metricsPrefix,
			MetricsLabels:   metricsLabels,
		}

		glog.Info("Enabling metrics collecting and exporting to Prometheus")
		util.InitializeMetrics(metricConfig)
	}

	applicationController := sparkapplication.NewController(
		crClient, kubeClient, crInformerFactory, podInformerFactory, metricConfig, *namespace, *ingressURLFormat)
	scheduledApplicationController := scheduledsparkapplication.NewController(
		crClient, kubeClient, apiExtensionsClient, crInformerFactory, clock.RealClock{})

	glog.Info("Starting application controller threads")

	if err = applicationController.Start(*controllerThreads, stopCh); err != nil {
		glog.Fatal(err)
	}
	if err = scheduledApplicationController.Start(*controllerThreads, stopCh); err != nil {
		glog.Fatal(err)
	}

	select {
	case <-signalCh:
		close(stopCh)
	case <-stopCh:
	}

	glog.Info("Shutting down the Spark Operator")
	applicationController.Stop()
	scheduledApplicationController.Stop()
	if *enableWebhook {
		if err := hook.Stop(); err != nil {
			glog.Fatal(err)
		}
	}
}

func buildConfig(masterURL string, kubeConfig string) (*rest.Config, error) {
	if kubeConfig != "" {
		return clientcmd.BuildConfigFromFlags(masterURL, kubeConfig)
	}
	return rest.InClusterConfig()
}

func buildCustomResourceInformerFactory(crClient crclientset.Interface) crinformers.SharedInformerFactory {
	var factoryOpts []crinformers.SharedInformerOption
	if *namespace != apiv1.NamespaceAll {
		factoryOpts = append(factoryOpts, crinformers.WithNamespace(*namespace))
	}
	return crinformers.NewSharedInformerFactoryWithOptions(
		crClient,
		// resyncPeriod. Every resyncPeriod, all resources in the cache will re-trigger events.
		time.Duration(*resyncInterval)*time.Second,
		factoryOpts...)
}

func buildPodInformerFactory(kubeClient clientset.Interface) informers.SharedInformerFactory {
	var podFactoryOpts []informers.SharedInformerOption
	if *namespace != apiv1.NamespaceAll {
		podFactoryOpts = append(podFactoryOpts, informers.WithNamespace(*namespace))
	}
	tweakListOptionsFunc := func(options *metav1.ListOptions) {
		options.LabelSelector = fmt.Sprintf("%s,%s", operatorConfig.SparkRoleLabel, operatorConfig.LaunchedBySparkOperatorLabel)
	}
	podFactoryOpts = append(podFactoryOpts, informers.WithTweakListOptions(tweakListOptionsFunc))
	return informers.NewSharedInformerFactoryWithOptions(kubeClient, time.Duration(*resyncInterval)*time.Second, podFactoryOpts...)
}

func buildCoreV1InformerFactory(kubeClient clientset.Interface) informers.SharedInformerFactory {
	var coreV1FactoryOpts []informers.SharedInformerOption
	if *namespace != apiv1.NamespaceAll {
		coreV1FactoryOpts = append(coreV1FactoryOpts, informers.WithNamespace(*namespace))
	}
	return informers.NewSharedInformerFactoryWithOptions(kubeClient, time.Duration(*resyncInterval)*time.Second, coreV1FactoryOpts...)
}<|MERGE_RESOLUTION|>--- conflicted
+++ resolved
@@ -52,7 +52,6 @@
 )
 
 var (
-<<<<<<< HEAD
 	master                         = flag.String("master", "", "The address of the Kubernetes API server. Overrides any value in kubeconfig. Only required if out-of-cluster.")
 	kubeConfig                     = flag.String("kubeConfig", "", "Path to a kube config. Only required if out-of-cluster.")
 	installCRDs                    = flag.Bool("install-crds", true, "Whether to install CRDs")
@@ -60,32 +59,18 @@
 	resyncInterval                 = flag.Int("resync-interval", 30, "Informer resync interval in seconds.")
 	namespace                      = flag.String("namespace", apiv1.NamespaceAll, "The Kubernetes namespace to manage. Will manage custom resource objects of the managed CRD types for the whole cluster if unset.")
 	enableWebhook                  = flag.Bool("enable-webhook", false, "Whether to enable the mutating admission webhook for admitting and patching Spark pods.")
+	enableResourceQuotaEnforcement = flag.Bool("enable-resource-quota-enforcement", false, "Whether to enable ResourceQuota enforcement for SparkApplication resources. Requires the webhook to be enabled.")
 	enableMetrics                  = flag.Bool("enable-metrics", false, "Whether to enable the metrics endpoint.")
 	metricsPort                    = flag.String("metrics-port", "10254", "Port for the metrics endpoint.")
 	metricsEndpoint                = flag.String("metrics-endpoint", "/metrics", "Metrics endpoint.")
 	metricsPrefix                  = flag.String("metrics-prefix", "", "Prefix for the metrics.")
-	ingressUrlFormat               = flag.String("ingress-url-format", "", "Ingress URL format.")
-	enableResourceQuotaEnforcement = flag.Bool("enable-resource-quota-enforcement", false, "Whether to enable ResourceQuota enforcement for SparkApplication resources. Requires the webhook to be enabled.")
-=======
-	master                      = flag.String("master", "", "The address of the Kubernetes API server. Overrides any value in kubeconfig. Only required if out-of-cluster.")
-	kubeConfig                  = flag.String("kubeConfig", "", "Path to a kube config. Only required if out-of-cluster.")
-	installCRDs                 = flag.Bool("install-crds", true, "Whether to install CRDs")
-	controllerThreads           = flag.Int("controller-threads", 10, "Number of worker threads used by the SparkApplication controller.")
-	resyncInterval              = flag.Int("resync-interval", 30, "Informer resync interval in seconds.")
-	namespace                   = flag.String("namespace", apiv1.NamespaceAll, "The Kubernetes namespace to manage. Will manage custom resource objects of the managed CRD types for the whole cluster if unset.")
-	enableWebhook               = flag.Bool("enable-webhook", false, "Whether to enable the mutating admission webhook for admitting and patching Spark pods.")
-	enableMetrics               = flag.Bool("enable-metrics", false, "Whether to enable the metrics endpoint.")
-	metricsPort                 = flag.String("metrics-port", "10254", "Port for the metrics endpoint.")
-	metricsEndpoint             = flag.String("metrics-endpoint", "/metrics", "Metrics endpoint.")
-	metricsPrefix               = flag.String("metrics-prefix", "", "Prefix for the metrics.")
-	ingressURLFormat            = flag.String("ingress-url-format", "", "Ingress URL format.")
-	enableLeaderElection        = flag.Bool("leader-election", false, "Enable Spark operator leader election.")
-	leaderElectionLockNamespace = flag.String("leader-election-lock-namespace", "spark-operator", "Namespace in which to create the ConfigMap for leader election.")
-	leaderElectionLockName      = flag.String("leader-election-lock-name", "spark-operator-lock", "Name of the ConfigMap for leader election.")
-	leaderElectionLeaseDuration = flag.Duration("leader-election-lease-duration", 15*time.Second, "Leader election lease duration.")
-	leaderElectionRenewDeadline = flag.Duration("leader-election-renew-deadline", 14*time.Second, "Leader election renew deadline.")
-	leaderElectionRetryPeriod   = flag.Duration("leader-election-retry-period", 4*time.Second, "Leader election retry period.")
->>>>>>> c5d04ab4
+	ingressURLFormat               = flag.String("ingress-url-format", "", "Ingress URL format.")
+	enableLeaderElection           = flag.Bool("leader-election", false, "Enable Spark operator leader election.")
+	leaderElectionLockNamespace    = flag.String("leader-election-lock-namespace", "spark-operator", "Namespace in which to create the ConfigMap for leader election.")
+	leaderElectionLockName         = flag.String("leader-election-lock-name", "spark-operator-lock", "Name of the ConfigMap for leader election.")
+	leaderElectionLeaseDuration    = flag.Duration("leader-election-lease-duration", 15*time.Second, "Leader election lease duration.")
+	leaderElectionRenewDeadline    = flag.Duration("leader-election-renew-deadline", 14*time.Second, "Leader election renew deadline.")
+	leaderElectionRetryPeriod      = flag.Duration("leader-election-retry-period", 4*time.Second, "Leader election retry period.")
 )
 
 func main() {
@@ -173,12 +158,13 @@
 
 	var hook *webhook.WebHook
 	if *enableWebhook {
-<<<<<<< HEAD
 		var coreV1InformerFactory informers.SharedInformerFactory
 		if *enableResourceQuotaEnforcement {
 			coreV1InformerFactory = buildCoreV1InformerFactory(kubeClient)
 		}
-		hook, err = webhook.New(kubeClient, crInformerFactory, *namespace, *enableResourceQuotaEnforcement, coreV1InformerFactory)
+		var err error
+		// Don't deregister webhook on exit if leader election enabled (i.e. multiple webhooks running)
+		hook, err = webhook.New(kubeClient, crInformerFactory, *namespace, !*enableLeaderElection, *enableResourceQuotaEnforcement, coreV1InformerFactory)
 		if err != nil {
 			glog.Fatal(err)
 		}
@@ -188,15 +174,6 @@
 		}
 
 		if err = hook.Start(stopCh); err != nil {
-=======
-		var err error
-		// Don't deregister webhook on exit if leader election enabled (i.e. multiple webhooks running)
-		hook, err = webhook.New(kubeClient, crInformerFactory, *namespace, !*enableLeaderElection)
-		if err != nil {
-			glog.Fatal(err)
-		}
-		if err = hook.Start(); err != nil {
->>>>>>> c5d04ab4
 			glog.Fatal(err)
 		}
 	} else if *enableResourceQuotaEnforcement {
