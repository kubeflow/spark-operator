## Who Is Using the Kubernetes Operator for Apache Spark?

| Organization | Contact (Github User Name) | Environment | Description of Use |
| ------------- | ------------- | ------------- | ------------- |
| Microsoft (MileIQ) |@dharmeshkakadia| Production | AI & Analytics |
| Lightbend |@yuchaoran2011| Production | Data Infrastructure & Operations |
| StackTome | @emiliauskas-fuzzy | Production | Data pipelines |
| Salesforce | @khogeland | Production | Data transformation |
| Bringg | @EladDolev | Production | ML & Analytics Data Platform |
| CERN|@mrow4a| Evaluation | Data Mining & Analytics |
| Lyft |@kumare3| Evaluation | ML & Data Infrastructure |
| MapR Technologies |@sarjeet2013| Evaluation | ML/AI & Analytics Data Platform |
| Uber| @chenqin| Evaluation| Spark / ML|
<<<<<<< HEAD
| HashmapInc| @prem0132 | Evaluation | Analytics Data Platform 
=======
| HashmapInc| @prem0132 | Evaluation | Analytics Data Platform |
| Tencent | @runzhliu | Evaluation | ML Analytics Platform |
>>>>>>> d28a4481
<|MERGE_RESOLUTION|>--- conflicted
+++ resolved
@@ -11,9 +11,5 @@
 | Lyft |@kumare3| Evaluation | ML & Data Infrastructure |
 | MapR Technologies |@sarjeet2013| Evaluation | ML/AI & Analytics Data Platform |
 | Uber| @chenqin| Evaluation| Spark / ML|
-<<<<<<< HEAD
-| HashmapInc| @prem0132 | Evaluation | Analytics Data Platform 
-=======
 | HashmapInc| @prem0132 | Evaluation | Analytics Data Platform |
-| Tencent | @runzhliu | Evaluation | ML Analytics Platform |
->>>>>>> d28a4481
+| Tencent | @runzhliu | Evaluation | ML Analytics Platform |