## Who Is Using the Kubernetes Operator for Apache Spark?

| Organization | Contact (GitHub User Name) | Environment | Description of Use |
| ------------- | ------------- | ------------- | ------------- |
| [Caicloud](https://intl.caicloud.io/) | @gaocegege | Production | Cloud-Native AI Platform |
| Microsoft (MileIQ) | @dharmeshkakadia | Production | AI & Analytics |
| Lightbend | @yuchaoran2011 | Production | Data Infrastructure & Operations |
| StackTome | @emiliauskas-fuzzy | Production | Data pipelines |
| Salesforce | @khogeland | Production | Data transformation |
| Bringg | @EladDolev | Production | ML & Analytics Data Platform |
| [Siigo](https://www.siigo.com) | @Juandavi1 | Production | Data Migrations & Analytics Data Platform |
| CERN|@mrow4a| Evaluation | Data Mining & Analytics |
| Lyft |@kumare3| Evaluation | ML & Data Infrastructure |
| MapR Technologies |@sarjeet2013| Evaluation | ML/AI & Analytics Data Platform |
| Uber| @chenqin| Evaluation| Spark / ML |
| HashmapInc| @prem0132 | Evaluation | Analytics Data Platform |
| Tencent | @runzhliu | Evaluation | ML Analytics Platform |
| Exacaster | @minutis | Evaluation | Data pipelines |
| Riskified | @henbh | Evaluation | Analytics Data Platform |
| CloudZone | @iftachsc | Evaluation | Big Data Analytics Consultancy |
| Cyren | @avnerl | Evaluation | Data pipelines |
| Shell (Agile Hub) | @TomLous | Production | Data pipelines |
| Nielsen Identity Engine | @roitvt | Evaluation | Data pipelines |
| [Data Mechanics](https://www.datamechanics.co)  | @jrj-d | Production | Managed Spark Platform |
| [PUBG](https://careers.pubg.com/#/en/) | @jacobhjkim | Production | ML & Data Infrastructure |
| [Beeline](https://beeline.ru) | @spestua | Evaluation | ML & Data Infrastructure |
| [Stitch Fix](https://multithreaded.stitchfix.com/) | @nssalian | Evaluation | Data pipelines |
| [Typeform](https://typeform.com/) | @afranzi | Production | Data & ML pipelines |
| incrmntal(https://incrmntal.com/) | @scravy | Production | ML & Data Infrastructure |
| [CloudPhysics](https://www.cloudphysics.com) | @jkleckner | Production | ML/AI & Analytics |
| [MongoDB](https://www.mongodb.com) | @chickenpopcorn | Production | Data Infrastructure |
| [MavenCode](https://www.mavencode.com) | @charlesa101 | Production | MLOps & Data Infrastructure |
| [Gojek](https://www.gojek.io/) | @pradithya | Production | Machine Learning Platform |
| Fossil | @duyet | Production | Data Platform |
| Carrefour | @AliGouta | Production | Data Platform |
| Scaling Smart | @tarek-izemrane | Evaluation | Data Platform |
| [Tongdun](https://www.tongdun.net/) | @lomoJG | Production | AI/ML & Analytics |
| [Totvs Labs](https://www.totvslabs.com) | @luizm | Production | Data Platform |
| [DiDi](https://www.didiglobal.com) | @Run-Lin | Evaluation | Data Infrastructure |
| [DeepCure](https://www.deepcure.ai) | @mschroering | Production | Spark / ML |
| [C2FO](https://www.c2fo.com/) | @vanhoale | Production | Data Platform / Data Infrastructure |
<<<<<<< HEAD
| [Dmall](https://www.dmall.com/) | @tcodehuber | Production | Data Platform |
=======
| [Kognita](https://kognita.com.br/) | @andreclaudino | Production | MLOps, Data Platform / Data Infrastructure, ML/AI |
| [Molex](https://www.molex.com/) | @AshishPushpSingh | Evaluation/Production | Data Platform |
| [Qualytics](https://www.qualytics.co/) | @josecsotomorales | Production | Data Quality Platform |
| [Roblox](https://www.roblox.com/) | @matschaffer-roblox | Evaluation | Data Infrastructure |
| [Rokt](https://www.rokt.com) | @jacobsalway | Production | Data Infrastructure |
>>>>>>> 8cb6c803
<|MERGE_RESOLUTION|>--- conflicted
+++ resolved
@@ -39,12 +39,9 @@
 | [DiDi](https://www.didiglobal.com) | @Run-Lin | Evaluation | Data Infrastructure |
 | [DeepCure](https://www.deepcure.ai) | @mschroering | Production | Spark / ML |
 | [C2FO](https://www.c2fo.com/) | @vanhoale | Production | Data Platform / Data Infrastructure |
-<<<<<<< HEAD
 | [Dmall](https://www.dmall.com/) | @tcodehuber | Production | Data Platform |
-=======
 | [Kognita](https://kognita.com.br/) | @andreclaudino | Production | MLOps, Data Platform / Data Infrastructure, ML/AI |
 | [Molex](https://www.molex.com/) | @AshishPushpSingh | Evaluation/Production | Data Platform |
 | [Qualytics](https://www.qualytics.co/) | @josecsotomorales | Production | Data Quality Platform |
 | [Roblox](https://www.roblox.com/) | @matschaffer-roblox | Evaluation | Data Infrastructure |
-| [Rokt](https://www.rokt.com) | @jacobsalway | Production | Data Infrastructure |
->>>>>>> 8cb6c803
+| [Rokt](https://www.rokt.com) | @jacobsalway | Production | Data Infrastructure |