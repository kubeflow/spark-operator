--- conflicted
+++ resolved
@@ -16,11 +16,7 @@
 
 ARG SPARK_IMAGE=spark:3.5.0
 
-<<<<<<< HEAD
-FROM golang:1.21-alpine as builder
-=======
 FROM golang:1.22-alpine as builder
->>>>>>> 7e34e7ea
 
 WORKDIR /workspace
 
