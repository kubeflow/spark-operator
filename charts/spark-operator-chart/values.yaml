# Default values for spark-operator.
# This is a YAML-formatted file.
# Declare variables to be passed into your templates.

# -- Common labels to add to the resources
commonLabels: {}

# replicaCount -- Desired number of pods, leaderElection will be enabled
# if this is greater than 1
replicaCount: 3

image:
  # -- Image repository
  repository: docker.io/kubeflow/spark-operator
  # -- Image pull policy
  pullPolicy: IfNotPresent
  # -- if set, override the image tag whose default is the chart appVersion.
  tag: ""

# -- Image pull secrets
imagePullSecrets: []

# -- String to partially override `spark-operator.fullname` template (will maintain the release name)
nameOverride: ""

# -- String to override release name
fullnameOverride: ""

rbac:
  # -- **DEPRECATED** use `createRole` and `createClusterRole`
  create: false
  # -- Create and use RBAC `Role` resources
  createRole: true
  # -- Create and use RBAC `ClusterRole` resources
  createClusterRole: true
  # -- Optional annotations for rbac
  annotations: {}

serviceAccounts:
  spark:
    # -- Create a service account for spark apps
    create: true
    # -- Optional name for the spark service account
    name: ""
    # -- Optional annotations for the spark service account
    annotations: {}
  sparkoperator:
    # -- Create a service account for the operator
    create: true
    # -- Optional name for the operator service account
    name: ""
    # -- Optional annotations for the operator service account
    annotations: {}

# -- List of namespaces where to run spark jobs
sparkJobNamespaces:
  - ""
# - ns1

# -- Operator concurrency, higher values might increase memory usage
controllerThreads: 10

# -- Operator resync interval. Note that the operator will respond to events (e.g. create, update)
# unrelated to this setting
resyncInterval: 30

uiService:
  # -- Enable UI service creation for Spark application
  enable: true

# -- Ingress URL format.
# Requires the UI service to be enabled by setting `uiService.enable` to true.
ingressUrlFormat: ""

# -- Set higher levels for more verbose logging
logLevel: 2

# -- Pod environment variable sources
envFrom: []

# podSecurityContext -- Pod security context
podSecurityContext: {}

# securityContext -- Operator container security context
securityContext: {}

# sidecars -- Sidecar containers
sidecars: []

# volumes - Operator volumes
volumes: []

# volumeMounts - Operator volumeMounts
volumeMounts: []

webhook:
  # -- Enable webhook server
  enable: false
  # -- Webhook service port
  port: 8080
  # -- Webhook container port name and service target port name
  portName: webhook
  # -- The webhook server will only operate on namespaces with this label, specified in the form key1=value1,key2=value2.
  # Empty string (default) will operate on all namespaces
  namespaceSelector: ""
  # -- The webhook will only operate on resources with this label/s, specified in the form key1=value1,key2=value2, OR key in (value1,value2).
  # Empty string (default) will operate on all objects
  objectSelector: ""
  # -- The annotations applied to init job, required to restore certs deleted by the cleanup job during upgrade
  timeout: 30

metrics:
  # -- Enable prometheus metric scraping
  enable: true
  # -- Metrics port
  port: 10254
  # -- Metrics port name
  portName: metrics
  # -- Metrics serving endpoint
  endpoint: /metrics
  # -- Metric prefix, will be added to all exported metrics
  prefix: ""

# -- Prometheus pod monitor for operator's pod.
podMonitor:
  # -- If enabled, a pod monitor for operator's pod will be submitted. Note that prometheus metrics should be enabled as well.
  enable: false
  # -- Pod monitor labels
  labels: {}
  # -- The label to use to retrieve the job name from
  jobLabel: spark-operator-podmonitor
  # -- Prometheus metrics endpoint properties. `metrics.portName` will be used as a port
  podMetricsEndpoint:
    scheme: http
    interval: 5s

# -- podDisruptionBudget to avoid service degradation
podDisruptionBudget:
  # -- Specifies whether to enable pod disruption budget.
  # Ref: [Specifying a Disruption Budget for your Application](https://kubernetes.io/docs/tasks/run-application/configure-pdb/)
<<<<<<< HEAD
  enable: true
  # -- The number of pods that must be available.
  # Require `replicaCount` to be greater than 1
  minAvailable: 3

# -- Topology spread constraints rely on node labels to identify the topology domain(s) that each Node is in.
# Ref: [Pod Topology Spread Constraints](https://kubernetes.io/docs/concepts/workloads/pods/pod-topology-spread-constraints/)
# Specify topologySpreadConstraints without the labelSelector field, the labelSelector field will be set
# to "spark-operator.selectorLabels" subtemplate in the deployment.yaml file.
topologySpreadConstraints: []
# - maxSkew: 1
#   topologyKey: topology.kubernetes.io/zone
#   whenUnsatisfiable: ScheduleAnyway
# - maxSkew: 1
#   topologyKey: kubernetes.io/hostname
#   whenUnsatisfiable: DoNotSchedule
=======
  enable: false
  # -- The number of pods that must be available.
  # Require `replicaCount` to be greater than 1
  minAvailable: 1
>>>>>>> b8c90139

# nodeSelector -- Node labels for pod assignment
nodeSelector: {}

# tolerations -- List of node taints to tolerate
tolerations: []

# affinity -- Affinity for pod assignment
affinity: {}

# podAnnotations -- Additional annotations to add to the pod
podAnnotations: {}

# podLabels -- Additional labels to add to the pod
podLabels: {}

# resources -- Pod resource requests and limits
# Note, that each job submission will spawn a JVM within the Spark Operator Pod using "/usr/local/openjdk-11/bin/java -Xmx128m".
# Kubernetes may kill these Java processes at will to enforce resource limits. When that happens, you will see the following error:
# 'failed to run spark-submit for SparkApplication [...]: signal: killed' - when this happens, you may want to increase memory limits.
resources: {}
  # limits:
  #   cpu: 100m
  #   memory: 300Mi
  # requests:
  #   cpu: 100m
  #   memory: 300Mi

batchScheduler:
  # -- Enable batch scheduler for spark jobs scheduling. If enabled, users can specify batch scheduler name in spark application
  enable: false

resourceQuotaEnforcement:
  # -- Whether to enable the ResourceQuota enforcement for SparkApplication resources.
  # Requires the webhook to be enabled by setting `webhook.enable` to true.
  # Ref: https://github.com/kubeflow/spark-operator/blob/master/docs/user-guide.md#enabling-resource-quota-enforcement.
  enable: false

leaderElection:
  # -- Leader election lock name.
  # Ref: https://github.com/kubeflow/spark-operator/blob/master/docs/user-guide.md#enabling-leader-election-for-high-availability.
  lockName: "spark-operator-lock"
  # -- Optionally store the lock in another namespace. Defaults to operator's namespace
  lockNamespace: ""

istio:
  # -- When using `istio`, spark jobs need to run without a sidecar to properly terminate
  enabled: false

# labelSelectorFilter -- A comma-separated list of key=value, or key labels to filter resources during watch and list based on the specified labels.
labelSelectorFilter: ""

# priorityClassName -- A priority class to be used for running spark-operator pod.
priorityClassName: ""<|MERGE_RESOLUTION|>--- conflicted
+++ resolved
@@ -138,11 +138,10 @@
 podDisruptionBudget:
   # -- Specifies whether to enable pod disruption budget.
   # Ref: [Specifying a Disruption Budget for your Application](https://kubernetes.io/docs/tasks/run-application/configure-pdb/)
-<<<<<<< HEAD
-  enable: true
+  enable: false
   # -- The number of pods that must be available.
   # Require `replicaCount` to be greater than 1
-  minAvailable: 3
+  minAvailable: 1
 
 # -- Topology spread constraints rely on node labels to identify the topology domain(s) that each Node is in.
 # Ref: [Pod Topology Spread Constraints](https://kubernetes.io/docs/concepts/workloads/pods/pod-topology-spread-constraints/)
@@ -155,12 +154,6 @@
 # - maxSkew: 1
 #   topologyKey: kubernetes.io/hostname
 #   whenUnsatisfiable: DoNotSchedule
-=======
-  enable: false
-  # -- The number of pods that must be available.
-  # Require `replicaCount` to be greater than 1
-  minAvailable: 1
->>>>>>> b8c90139
 
 # nodeSelector -- Node labels for pod assignment
 nodeSelector: {}
