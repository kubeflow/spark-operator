# harness.io/skip-file-for-deploy

{{ if .Values.webhook.enable }}
apiVersion: batch/v1
kind: Job
metadata:
  name: {{ include "spark-operator.fullname" . }}-webhook-cleanup
  annotations:
    {{- toYaml .Values.webhook.cleanupAnnotations | nindent 4 }}
  labels:
    {{- include "spark-operator.labels" . | nindent 4 }}
spec:
  template:
    metadata:
      name: {{ include "spark-operator.fullname" . }}-webhook-cleanup
      {{- if .Values.istio.enabled }}
      annotations:
        "sidecar.istio.io/inject": "false"
      {{- end }}
      {{- if .Values.webhook.cleanupPodLabels }}
      labels:
        {{- toYaml .Values.webhook.cleanupPodLabels | nindent 8 }}
      {{- end }}
    spec:
      serviceAccountName: {{ include "spark-operator.serviceAccountName" . }}
      restartPolicy: OnFailure
      {{- with .Values.imagePullSecrets }}
      imagePullSecrets:
        {{- toYaml . | nindent 8 }}
      {{- end }}
      containers:
      - name: clean-secret
        image: {{ .Values.image.repository }}:{{ default .Chart.AppVersion .Values.image.tag }}
        imagePullPolicy: {{ .Values.image.pullPolicy }}
        resources:
          requests:
            memory: "128Mi"
            cpu: "500m"
        securityContext:
          {{- toYaml .Values.securityContext | nindent 10 }}
        command:
        - "/bin/sh"
        - "-c"
        - "curl -ik \
          -X DELETE \
          -H \"Authorization: Bearer $(cat /var/run/secrets/kubernetes.io/serviceaccount/token)\" \
          -H \"Accept: application/json\" \
          -H \"Content-Type: application/json\" \
          https://kubernetes.default.svc/api/v1/namespaces/{{ .Release.Namespace }}/secrets/{{ include "spark-operator.fullname" . }}-webhook-certs \
          && \
          curl -ik \
          -X DELETE \
          -H \"Authorization: Bearer $(cat /var/run/secrets/kubernetes.io/serviceaccount/token)\" \
          -H \"Accept: application/json\" \
          -H \"Content-Type: application/json\" \
          --data \"{\\\"kind\\\":\\\"DeleteOptions\\\",\\\"apiVersion\\\":\\\"batch/v1\\\",\\\"propagationPolicy\\\":\\\"Foreground\\\"}\" \
          https://kubernetes.default.svc/apis/batch/v1/namespaces/{{ .Release.Namespace }}/jobs/{{ include "spark-operator.fullname" . }}-webhook-init"
<<<<<<< HEAD
{{ end }}
      {{- with .Values.nodeSelector }}
      nodeSelector:
        {{- toYaml . | nindent 8 }}
      {{- end }}
=======
>>>>>>> 5f2efd4f
      {{- with .Values.tolerations }}
      tolerations:
        {{- toYaml . | nindent 8 }}
      {{- end }}
      {{- with .Values.nodeSelector }}
      nodeSelector:
        {{- toYaml . | nindent 8 }}
      {{- end }}
{{ end }}<|MERGE_RESOLUTION|>--- conflicted
+++ resolved
@@ -55,14 +55,11 @@
           -H \"Content-Type: application/json\" \
           --data \"{\\\"kind\\\":\\\"DeleteOptions\\\",\\\"apiVersion\\\":\\\"batch/v1\\\",\\\"propagationPolicy\\\":\\\"Foreground\\\"}\" \
           https://kubernetes.default.svc/apis/batch/v1/namespaces/{{ .Release.Namespace }}/jobs/{{ include "spark-operator.fullname" . }}-webhook-init"
-<<<<<<< HEAD
 {{ end }}
       {{- with .Values.nodeSelector }}
       nodeSelector:
         {{- toYaml . | nindent 8 }}
       {{- end }}
-=======
->>>>>>> 5f2efd4f
       {{- with .Values.tolerations }}
       tolerations:
         {{- toYaml . | nindent 8 }}
