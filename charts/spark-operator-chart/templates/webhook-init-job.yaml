--- conflicted
+++ resolved
@@ -45,14 +45,11 @@
             "-r", "{{ include "spark-operator.fullname" . }}-webhook-certs",
             "-p"
           ]
-<<<<<<< HEAD
 {{ end }}
       {{- with .Values.nodeSelector }}
       nodeSelector:
         {{- toYaml . | nindent 8 }}
       {{- end }}
-=======
->>>>>>> 5f2efd4f
       {{- with .Values.tolerations }}
       tolerations:
         {{- toYaml . | nindent 8 }}
