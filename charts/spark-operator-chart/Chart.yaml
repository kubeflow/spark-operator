--- conflicted
+++ resolved
@@ -1,11 +1,7 @@
 apiVersion: v2
 name: spark-operator
 description: A Helm chart for Spark on Kubernetes operator
-<<<<<<< HEAD
-version: 1.1.12
-=======
 version: 1.1.13
->>>>>>> d1987d52
 appVersion: v1beta2-1.2.3-3.1.1
 keywords:
   - spark
