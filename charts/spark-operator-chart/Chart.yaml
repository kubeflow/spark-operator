--- conflicted
+++ resolved
@@ -1,13 +1,8 @@
 apiVersion: v2
 name: spark-operator
 description: A Helm chart for Spark on Kubernetes operator
-<<<<<<< HEAD
-version: 1.1.26
-appVersion: v1beta2-1.3.7-3.1.1
-=======
 version: 1.1.27
 appVersion: v1beta2-1.3.8-3.1.1
->>>>>>> 5f2efd4f
 keywords:
   - spark
 home: https://github.com/GoogleCloudPlatform/spark-on-k8s-operator
