apiVersion: v2
name: spark-operator
description: A Helm chart for Spark on Kubernetes operator
<<<<<<< HEAD
version: 1.2.10
appVersion: v1beta2-1.4.2-3.5.0
=======
version: 1.2.9
appVersion: v1beta2-1.4.3-3.5.0
>>>>>>> dede1905
keywords:
  - spark
home: https://github.com/kubeflow/spark-operator
maintainers:
  - name: yuchaoran2011
    email: yuchaoran2011@gmail.com<|MERGE_RESOLUTION|>--- conflicted
+++ resolved
@@ -1,13 +1,8 @@
 apiVersion: v2
 name: spark-operator
 description: A Helm chart for Spark on Kubernetes operator
-<<<<<<< HEAD
 version: 1.2.10
-appVersion: v1beta2-1.4.2-3.5.0
-=======
-version: 1.2.9
 appVersion: v1beta2-1.4.3-3.5.0
->>>>>>> dede1905
 keywords:
   - spark
 home: https://github.com/kubeflow/spark-operator
