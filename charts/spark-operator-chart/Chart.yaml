--- conflicted
+++ resolved
@@ -1,13 +1,8 @@
 apiVersion: v2
 name: spark-operator
 description: A Helm chart for Spark on Kubernetes operator
-<<<<<<< HEAD
-version: 1.3.2
-appVersion: v1beta2-1.4.2-3.5.0
-=======
-version: 1.4.0
+version: 1.4.1
 appVersion: v1beta2-1.6.0-3.5.0
->>>>>>> 5ce3dbac
 keywords:
   - spark
 home: https://github.com/kubeflow/spark-operator
