apiVersion: v2
name: spark-operator
description: A Helm chart for Spark on Kubernetes operator
<<<<<<< HEAD
version: 1.2.12
appVersion: v1beta2-1.4.3-3.5.0
=======
version: 1.2.13
appVersion: v1beta2-1.4.4-3.5.0
>>>>>>> 8fc40582
keywords:
  - spark
home: https://github.com/kubeflow/spark-operator
maintainers:
  - name: yuchaoran2011
    email: yuchaoran2011@gmail.com<|MERGE_RESOLUTION|>--- conflicted
+++ resolved
@@ -1,13 +1,8 @@
 apiVersion: v2
 name: spark-operator
 description: A Helm chart for Spark on Kubernetes operator
-<<<<<<< HEAD
-version: 1.2.12
-appVersion: v1beta2-1.4.3-3.5.0
-=======
 version: 1.2.13
 appVersion: v1beta2-1.4.4-3.5.0
->>>>>>> 8fc40582
 keywords:
   - spark
 home: https://github.com/kubeflow/spark-operator
