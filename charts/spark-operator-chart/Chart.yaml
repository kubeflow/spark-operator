--- conflicted
+++ resolved
@@ -1,12 +1,8 @@
 apiVersion: v2
 name: spark-operator
 description: A Helm chart for Spark on Kubernetes operator
-version: 1.2.11
-<<<<<<< HEAD
+version: 1.2.12
 appVersion: v1beta2-1.4.3-3.5.1
-=======
-appVersion: v1beta2-1.4.3-3.5.0
->>>>>>> 5e9c0b40
 keywords:
   - spark
 home: https://github.com/kubeflow/spark-operator
