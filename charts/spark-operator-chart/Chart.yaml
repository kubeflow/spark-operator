apiVersion: v2
name: spark-operator
description: A Helm chart for Spark on Kubernetes operator
<<<<<<< HEAD
version: 1.2.12
=======
version: 1.2.13
>>>>>>> 8fc40582
appVersion: v1beta2-1.4.4-3.5.0
keywords:
  - spark
home: https://github.com/kubeflow/spark-operator
maintainers:
  - name: yuchaoran2011
    email: yuchaoran2011@gmail.com<|MERGE_RESOLUTION|>--- conflicted
+++ resolved
@@ -1,11 +1,7 @@
 apiVersion: v2
 name: spark-operator
 description: A Helm chart for Spark on Kubernetes operator
-<<<<<<< HEAD
-version: 1.2.12
-=======
-version: 1.2.13
->>>>>>> 8fc40582
+version: 1.2.14
 appVersion: v1beta2-1.4.4-3.5.0
 keywords:
   - spark
