apiVersion: v2
name: spark-operator
description: A Helm chart for Spark on Kubernetes operator
<<<<<<< HEAD
version: 1.2.16
appVersion: v1beta2-1.4.6-3.5.0
=======
version: 1.3.0
appVersion: v1beta2-1.4.2-3.5.0
>>>>>>> b723367d
keywords:
  - spark
home: https://github.com/kubeflow/spark-operator
maintainers:
  - name: yuchaoran2011
    email: yuchaoran2011@gmail.com<|MERGE_RESOLUTION|>--- conflicted
+++ resolved
@@ -1,13 +1,8 @@
 apiVersion: v2
 name: spark-operator
 description: A Helm chart for Spark on Kubernetes operator
-<<<<<<< HEAD
-version: 1.2.16
-appVersion: v1beta2-1.4.6-3.5.0
-=======
-version: 1.3.0
+version: 1.3.1
 appVersion: v1beta2-1.4.2-3.5.0
->>>>>>> b723367d
 keywords:
   - spark
 home: https://github.com/kubeflow/spark-operator
